--- conflicted
+++ resolved
@@ -74,15 +74,11 @@
 	Logger  log.Logger
 }
 
-<<<<<<< HEAD
-func (c *Transport) Configure(d Dependencies, t map[string]transport.Message) (transport.Transport, error) {
-=======
 func (c *Transport) ConfigureSSB() (transport.Transport, error) {
 	return nil, errors.New("ssb not yet implemented")
 }
 
-func (c *Transport) Configure(d Dependencies) (transport.Transport, error) {
->>>>>>> d4c0a379
+func (c *Transport) Configure(d Dependencies, t map[string]transport.Message) (transport.Transport, error) {
 	peerPrivKey, err := c.generatePrivKey()
 	if err != nil {
 		return nil, err
