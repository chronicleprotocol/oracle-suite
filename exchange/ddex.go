--- conflicted
+++ resolved
@@ -49,44 +49,22 @@
 	Pool query.WorkerPool
 }
 
-<<<<<<< HEAD
-// LocalPairName implementation
 func (d *Ddex) localPairName(pair *model.Pair) string {
 	return fmt.Sprintf("%s-%s", pair.Base, pair.Quote)
 }
 
-// GetURL implementation
 func (d *Ddex) getURL(pp *model.PotentialPricePoint) string {
 	return fmt.Sprintf(ddexURL, d.localPairName(pp.Pair))
 }
 
-// Call implementation
 func (d *Ddex) Call(pp *model.PotentialPricePoint) (*model.PricePoint, error) {
-=======
-func (c *Ddex) localPairName(pair *model.Pair) string {
-	return fmt.Sprintf("%s-%s", pair.Base, pair.Quote)
-}
-
-func (c *Ddex) getURL(pp *model.PotentialPricePoint) string {
-	return fmt.Sprintf(ddexURL, c.localPairName(pp.Pair))
-}
-
-func (c *Ddex) Call(pool query.WorkerPool, pp *model.PotentialPricePoint) (*model.PricePoint, error) {
-	if pool == nil {
-		return nil, errNoPoolPassed
-	}
->>>>>>> b20b6e78
 	err := model.ValidatePotentialPricePoint(pp)
 	if err != nil {
 		return nil, err
 	}
 
 	req := &query.HTTPRequest{
-<<<<<<< HEAD
 		URL: d.getURL(pp),
-=======
-		URL: c.getURL(pp),
->>>>>>> b20b6e78
 	}
 
 	// make query
