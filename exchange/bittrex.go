//  Copyright (C) 2020 Maker Ecosystem Growth Holdings, INC.
//
//  This program is free software: you can redistribute it and/or modify
//  it under the terms of the GNU Affero General Public License as
//  published by the Free Software Foundation, either version 3 of the
//  License, or (at your option) any later version.
//
//  This program is distributed in the hope that it will be useful,
//  but WITHOUT ANY WARRANTY; without even the implied warranty of
//  MERCHANTABILITY or FITNESS FOR A PARTICULAR PURPOSE.  See the
//  GNU Affero General Public License for more details.
//
//  You should have received a copy of the GNU Affero General Public License
//  along with this program.  If not, see <http://www.gnu.org/licenses/>.

package exchange

import (
	"encoding/json"
	"fmt"
	"strings"
	"time"

	"github.com/makerdao/gofer/model"
	"github.com/makerdao/gofer/query"
)

// BitTrex URL
const bittrexURL = "https://api.bittrex.com/api/v1.1/public/getticker?market=%s"

type bittrexResponse struct {
	Success bool `json:"success"`
	Result  struct {
		Ask  float64 `json:"Ask"`
		Bid  float64 `json:"Bid"`
		Last float64 `json:"Last"`
	} `json:"result"`
}

// BitTrex exchange handler
type BitTrex struct {
	Pool query.WorkerPool
}

<<<<<<< HEAD
// LocalPairName implementation
=======
>>>>>>> b20b6e78
func (b *BitTrex) localPairName(pair *model.Pair) string {
	return fmt.Sprintf("%s-%s", strings.ToUpper(pair.Quote), strings.ToUpper(pair.Base))
}

<<<<<<< HEAD
// GetURL implementation
=======
>>>>>>> b20b6e78
func (b *BitTrex) getURL(pp *model.PotentialPricePoint) string {
	return fmt.Sprintf(bittrexURL, b.localPairName(pp.Pair))
}

<<<<<<< HEAD
// Call implementation
func (b *BitTrex) Call(pp *model.PotentialPricePoint) (*model.PricePoint, error) {
=======
func (b *BitTrex) Call(pool query.WorkerPool, pp *model.PotentialPricePoint) (*model.PricePoint, error) {
	if pool == nil {
		return nil, errNoPoolPassed
	}
>>>>>>> b20b6e78
	err := model.ValidatePotentialPricePoint(pp)
	if err != nil {
		return nil, err
	}

	req := &query.HTTPRequest{
		URL: b.getURL(pp),
	}

	// make query
	res := b.Pool.Query(req)
	if res == nil {
		return nil, errEmptyExchangeResponse
	}
	if res.Error != nil {
		return nil, res.Error
	}
	// parsing JSON
	var resp bittrexResponse
	err = json.Unmarshal(res.Body, &resp)
	if err != nil {
		return nil, fmt.Errorf("failed to parse bittrex response: %w", err)
	}
	if !resp.Success {
		return nil, fmt.Errorf("wrong response from bittrex %v", resp)
	}
	// building PricePoint
	return &model.PricePoint{
		Exchange:  pp.Exchange,
		Pair:      pp.Pair,
		Price:     resp.Result.Last,
		Ask:       resp.Result.Ask,
		Bid:       resp.Result.Bid,
		Timestamp: time.Now().Unix(),
	}, nil
}<|MERGE_RESOLUTION|>--- conflicted
+++ resolved
@@ -42,31 +42,15 @@
 	Pool query.WorkerPool
 }
 
-<<<<<<< HEAD
-// LocalPairName implementation
-=======
->>>>>>> b20b6e78
 func (b *BitTrex) localPairName(pair *model.Pair) string {
 	return fmt.Sprintf("%s-%s", strings.ToUpper(pair.Quote), strings.ToUpper(pair.Base))
 }
 
-<<<<<<< HEAD
-// GetURL implementation
-=======
->>>>>>> b20b6e78
 func (b *BitTrex) getURL(pp *model.PotentialPricePoint) string {
 	return fmt.Sprintf(bittrexURL, b.localPairName(pp.Pair))
 }
 
-<<<<<<< HEAD
-// Call implementation
 func (b *BitTrex) Call(pp *model.PotentialPricePoint) (*model.PricePoint, error) {
-=======
-func (b *BitTrex) Call(pool query.WorkerPool, pp *model.PotentialPricePoint) (*model.PricePoint, error) {
-	if pool == nil {
-		return nil, errNoPoolPassed
-	}
->>>>>>> b20b6e78
 	err := model.ValidatePotentialPricePoint(pp)
 	if err != nil {
 		return nil, err
