//  Copyright (C) 2020 Maker Ecosystem Growth Holdings, INC.
//
//  This program is free software: you can redistribute it and/or modify
//  it under the terms of the GNU Affero General Public License as
//  published by the Free Software Foundation, either version 3 of the
//  License, or (at your option) any later version.
//
//  This program is distributed in the hope that it will be useful,
//  but WITHOUT ANY WARRANTY; without even the implied warranty of
//  MERCHANTABILITY or FITNESS FOR A PARTICULAR PURPOSE.  See the
//  GNU Affero General Public License for more details.
//
//  You should have received a copy of the GNU Affero General Public License
//  along with this program.  If not, see <http://www.gnu.org/licenses/>.

package exchange

import (
	"encoding/json"
	"fmt"
	"strconv"
	"strings"
	"time"

	"github.com/makerdao/gofer/model"
	"github.com/makerdao/gofer/query"
)

// Gateio URL
const gateioURL = "https://fx-api.gateio.ws/api/v4/spot/tickers?currency_pair=%s"

// {"currency_pair":"LRC_USDT","last":"0.12176","lowest_ask":"0.12355","highest_bid":"0.12225",
//"change_percentage":"7.87",
//"base_volume":"2705363.321762761","quote_volume":"331862.539837944479403",
//"high_24h":"0.13315","low_24h":"0.10868"}
type gateioResponse struct {
	Pair   string `json:"currency_pair"`
	Volume string `json:"quote_volume"`
	Price  string `json:"last"`
	Ask    string `json:"lowest_ask"`
	Bid    string `json:"highest_bid"`
}

// Gateio exchange handler
type Gateio struct {
	Pool query.WorkerPool
}

func (g *Gateio) renameSymbol(symbol string) string {
	return strings.ToUpper(symbol)
}

<<<<<<< HEAD
// LocalPairName implementation
=======
>>>>>>> b20b6e78
func (g *Gateio) localPairName(pair *model.Pair) string {
	return fmt.Sprintf("%s_%s", g.renameSymbol(pair.Base), g.renameSymbol(pair.Quote))
}

<<<<<<< HEAD
// GetURL implementation
=======
>>>>>>> b20b6e78
func (g *Gateio) getURL(pp *model.PotentialPricePoint) string {
	return fmt.Sprintf(gateioURL, g.localPairName(pp.Pair))
}

<<<<<<< HEAD
// Call implementation
func (g *Gateio) Call(pp *model.PotentialPricePoint) (*model.PricePoint, error) {
=======
func (g *Gateio) Call(pool query.WorkerPool, pp *model.PotentialPricePoint) (*model.PricePoint, error) {
	if pool == nil {
		return nil, errNoPoolPassed
	}
>>>>>>> b20b6e78
	err := model.ValidatePotentialPricePoint(pp)
	if err != nil {
		return nil, err
	}

	req := &query.HTTPRequest{
		URL: g.getURL(pp),
	}

	// make query
	res := g.Pool.Query(req)
	if res == nil {
		return nil, errEmptyExchangeResponse
	}
	if res.Error != nil {
		return nil, res.Error
	}
	// parsing JSON
	var resp []gateioResponse
	err = json.Unmarshal(res.Body, &resp)
	if err != nil {
		return nil, fmt.Errorf("failed to parse gateio response: %w", err)
	}
	if len(resp) < 1 {
		return nil, fmt.Errorf("wrong gateio response: %s", res.Body)
	}
	// Check pair name
	if resp[0].Pair != g.localPairName(pp.Pair) {
		return nil, fmt.Errorf("wrong gateio pair returned %s: %s", resp[0].Pair, res.Body)
	}
	// Parsing price from string
	price, err := strconv.ParseFloat(resp[0].Price, 64)
	if err != nil {
		return nil, fmt.Errorf("failed to parse price from gateio exchange: %s", res.Body)
	}
	// Parsing volume from string
	volume, err := strconv.ParseFloat(resp[0].Volume, 64)
	if err != nil {
		return nil, fmt.Errorf("failed to parse volume from gateio exchange: %s", res.Body)
	}
	ask, err := strconv.ParseFloat(resp[0].Ask, 64)
	if err != nil {
		return nil, fmt.Errorf("failed to parse ask from gateio exchange: %s", res.Body)
	}
	bid, err := strconv.ParseFloat(resp[0].Bid, 64)
	if err != nil {
		return nil, fmt.Errorf("failed to parse bid from gateio exchange: %s", res.Body)
	}

	// building PricePoint
	return &model.PricePoint{
		Exchange:  pp.Exchange,
		Pair:      pp.Pair,
		Price:     price,
		Volume:    volume,
		Ask:       ask,
		Bid:       bid,
		Timestamp: time.Now().Unix(),
	}, nil
}<|MERGE_RESOLUTION|>--- conflicted
+++ resolved
@@ -50,31 +50,15 @@
 	return strings.ToUpper(symbol)
 }
 
-<<<<<<< HEAD
-// LocalPairName implementation
-=======
->>>>>>> b20b6e78
 func (g *Gateio) localPairName(pair *model.Pair) string {
 	return fmt.Sprintf("%s_%s", g.renameSymbol(pair.Base), g.renameSymbol(pair.Quote))
 }
 
-<<<<<<< HEAD
-// GetURL implementation
-=======
->>>>>>> b20b6e78
 func (g *Gateio) getURL(pp *model.PotentialPricePoint) string {
 	return fmt.Sprintf(gateioURL, g.localPairName(pp.Pair))
 }
 
-<<<<<<< HEAD
-// Call implementation
 func (g *Gateio) Call(pp *model.PotentialPricePoint) (*model.PricePoint, error) {
-=======
-func (g *Gateio) Call(pool query.WorkerPool, pp *model.PotentialPricePoint) (*model.PricePoint, error) {
-	if pool == nil {
-		return nil, errNoPoolPassed
-	}
->>>>>>> b20b6e78
 	err := model.ValidatePotentialPricePoint(pp)
 	if err != nil {
 		return nil, err
@@ -115,10 +99,12 @@
 	if err != nil {
 		return nil, fmt.Errorf("failed to parse volume from gateio exchange: %s", res.Body)
 	}
+
 	ask, err := strconv.ParseFloat(resp[0].Ask, 64)
 	if err != nil {
 		return nil, fmt.Errorf("failed to parse ask from gateio exchange: %s", res.Body)
 	}
+
 	bid, err := strconv.ParseFloat(resp[0].Bid, 64)
 	if err != nil {
 		return nil, fmt.Errorf("failed to parse bid from gateio exchange: %s", res.Body)
