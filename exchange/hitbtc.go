--- conflicted
+++ resolved
@@ -42,31 +42,15 @@
 	Pool query.WorkerPool
 }
 
-<<<<<<< HEAD
-// LocalPairName implementation
-=======
->>>>>>> b20b6e78
 func (h *Hitbtc) localPairName(pair *model.Pair) string {
 	return strings.ToUpper(pair.Base + pair.Quote)
 }
 
-<<<<<<< HEAD
-// GetURL implementation
-=======
->>>>>>> b20b6e78
 func (h *Hitbtc) getURL(pp *model.PotentialPricePoint) string {
 	return fmt.Sprintf(hitbtcURL, h.localPairName(pp.Pair))
 }
 
-<<<<<<< HEAD
-// Call implementation
 func (h *Hitbtc) Call(pp *model.PotentialPricePoint) (*model.PricePoint, error) {
-=======
-func (h *Hitbtc) Call(pool query.WorkerPool, pp *model.PotentialPricePoint) (*model.PricePoint, error) {
-	if pool == nil {
-		return nil, errNoPoolPassed
-	}
->>>>>>> b20b6e78
 	err := model.ValidatePotentialPricePoint(pp)
 	if err != nil {
 		return nil, err
