//  Copyright (C) 2020 Maker Ecosystem Growth Holdings, INC.
//
//  This program is free software: you can redistribute it and/or modify
//  it under the terms of the GNU Affero General Public License as
//  published by the Free Software Foundation, either version 3 of the
//  License, or (at your option) any later version.
//
//  This program is distributed in the hope that it will be useful,
//  but WITHOUT ANY WARRANTY; without even the implied warranty of
//  MERCHANTABILITY or FITNESS FOR A PARTICULAR PURPOSE.  See the
//  GNU Affero General Public License for more details.
//
//  You should have received a copy of the GNU Affero General Public License
//  along with this program.  If not, see <http://www.gnu.org/licenses/>.

package main

import (
	"context"
	"fmt"

	"github.com/makerdao/oracle-suite/internal/config"
	ethereumConfig "github.com/makerdao/oracle-suite/internal/config/ethereum"
	feedsConfig "github.com/makerdao/oracle-suite/internal/config/feeds"
	spireConfig "github.com/makerdao/oracle-suite/internal/config/spire"
	transportConfig "github.com/makerdao/oracle-suite/internal/config/transport"
	"github.com/makerdao/oracle-suite/pkg/datastore"
	"github.com/makerdao/oracle-suite/pkg/log"
	"github.com/makerdao/oracle-suite/pkg/spire"
	"github.com/makerdao/oracle-suite/pkg/transport"
	"github.com/makerdao/oracle-suite/pkg/transport/messages"
)

type Config struct {
	Transport transportConfig.Transport `json:"transport"`
	Ethereum  ethereumConfig.Ethereum   `json:"ethereum"`
	Spire     spireConfig.Spire         `json:"spire"`
	Feeds     feedsConfig.Feeds         `json:"feeds"`
}

type ClientDependencies struct {
	Context context.Context
}

type AgentDependencies struct {
	Context context.Context
	Logger  log.Logger
}

func (c *Config) ConfigureClient(d ClientDependencies) (*spire.Client, error) {
	sig, err := c.Ethereum.ConfigureSigner()
	if err != nil {
		return nil, err
	}
	cli, err := c.Spire.ConfigureClient(spireConfig.ClientDependencies{
		Context: d.Context,
		Signer:  sig,
	})
	if err != nil {
		return nil, err
	}
	return cli, nil
}

func (c *Config) ConfigureAgent(d AgentDependencies) (transport.Transport, datastore.Datastore, *spire.Agent, error) {
	sig, err := c.Ethereum.ConfigureSigner()
	if err != nil {
		return nil, nil, nil, err
	}

	fed, err := c.Feeds.Addresses()
	if err != nil {
		return nil, nil, nil, err
	}
<<<<<<< HEAD
	tra, err := c.Transport.Configure(transportConfig.Dependencies{
		Context: d.Context,
		Signer:  sig,
		Feeds:   fed,
		Logger:  d.Logger,
	},
		map[string]transport.Message{messages.PriceMessageName: (*messages.Price)(nil)},
	)
=======

	var tra transport.Transport
	switch c.Spire.TransportToUse {
	case spireConfig.TransportLibP2P:
		tra, err = c.Transport.Configure(transportConfig.Dependencies{
			Context: d.Context,
			Signer:  sig,
			Feeds:   fed,
			Logger:  d.Logger,
		})
	case spireConfig.TransportLibSSB:
		tra, err = c.Transport.ConfigureSSB()
	default:
		return nil, nil, nil, fmt.Errorf("unknown transport: %s", c.Spire.TransportToUse)
	}
>>>>>>> d4c0a379
	if err != nil {
		return nil, nil, nil, err
	}

	dat, err := c.Spire.ConfigureDatastore(spireConfig.DatastoreDependencies{
		Context:   d.Context,
		Signer:    sig,
		Transport: tra,
		Feeds:     fed,
		Logger:    d.Logger,
	})
	if err != nil {
		return nil, nil, nil, err
	}

	age, err := c.Spire.ConfigureAgent(spireConfig.AgentDependencies{
		Context:   d.Context,
		Signer:    sig,
		Transport: tra,
		Datastore: dat,
		Feeds:     fed,
		Logger:    d.Logger,
	})
	if err != nil {
		return nil, nil, nil, err
	}

	return tra, dat, age, nil
}

type ClientServices struct {
	ctxCancel context.CancelFunc
	Client    *spire.Client
}

func PrepareClientServices(ctx context.Context, opts *options) (*ClientServices, error) {
	var err error
	ctx, ctxCancel := context.WithCancel(ctx)
	defer func() {
		if err != nil {
			ctxCancel()
		}
	}()

	// Load config file:
	err = config.ParseFile(&opts.Config, opts.ConfigFilePath)
	if err != nil {
		return nil, fmt.Errorf("failed to parse configuration file: %w", err)
	}

	// Services:
	cli, err := opts.Config.ConfigureClient(ClientDependencies{
		Context: ctx,
	})
	if err != nil {
		return nil, fmt.Errorf("failed to load Spire configuration: %w", err)
	}

	return &ClientServices{
		ctxCancel: ctxCancel,
		Client:    cli,
	}, nil
}

func (s *ClientServices) Start() error {
	var err error
	if err = s.Client.Start(); err != nil {
		return err
	}
	return nil
}

func (s *ClientServices) CancelAndWait() {
	s.ctxCancel()
	s.Client.Wait()
}

type AgentServices struct {
	ctxCancel context.CancelFunc
	Transport transport.Transport
	Datastore datastore.Datastore
	Agent     *spire.Agent
}

func PrepareAgentServices(ctx context.Context, opts *options) (*AgentServices, error) {
	var err error
	ctx, ctxCancel := context.WithCancel(ctx)
	defer func() {
		if err != nil {
			ctxCancel()
		}
	}()

	// Load config file:
	err = config.ParseFile(&opts.Config, opts.ConfigFilePath)
	if err != nil {
		return nil, fmt.Errorf("failed to parse configuration file: %w", err)
	}
	if opts.TransportOverride != "" {
		opts.Config.Spire.TransportToUse = opts.TransportOverride
	}
	if opts.Config.Spire.TransportToUse == "" {
		opts.Config.Spire.TransportToUse = spireConfig.DefaultTransport
	}

	// Services:
	tra, dat, age, err := opts.Config.ConfigureAgent(AgentDependencies{
		Context: ctx,
		Logger:  opts.Logger(),
	})
	if err != nil {
		return nil, fmt.Errorf("failed to load Spire configuration: %w", err)
	}

	return &AgentServices{
		ctxCancel: ctxCancel,
		Transport: tra,
		Datastore: dat,
		Agent:     age,
	}, nil
}

func (s *AgentServices) Start() error {
	var err error
	if err = s.Transport.Start(); err != nil {
		return err
	}
	if err = s.Datastore.Start(); err != nil {
		return err
	}
	if err = s.Agent.Start(); err != nil {
		return err
	}
	return nil
}

func (s *AgentServices) CancelAndWait() {
	s.ctxCancel()
	s.Transport.Wait()
	s.Datastore.Wait()
	s.Agent.Wait()
}<|MERGE_RESOLUTION|>--- conflicted
+++ resolved
@@ -67,21 +67,10 @@
 	if err != nil {
 		return nil, nil, nil, err
 	}
-
 	fed, err := c.Feeds.Addresses()
 	if err != nil {
 		return nil, nil, nil, err
 	}
-<<<<<<< HEAD
-	tra, err := c.Transport.Configure(transportConfig.Dependencies{
-		Context: d.Context,
-		Signer:  sig,
-		Feeds:   fed,
-		Logger:  d.Logger,
-	},
-		map[string]transport.Message{messages.PriceMessageName: (*messages.Price)(nil)},
-	)
-=======
 
 	var tra transport.Transport
 	switch c.Spire.TransportToUse {
@@ -91,17 +80,17 @@
 			Signer:  sig,
 			Feeds:   fed,
 			Logger:  d.Logger,
-		})
+		},
+			map[string]transport.Message{messages.PriceMessageName: (*messages.Price)(nil)},
+		)
 	case spireConfig.TransportLibSSB:
 		tra, err = c.Transport.ConfigureSSB()
 	default:
 		return nil, nil, nil, fmt.Errorf("unknown transport: %s", c.Spire.TransportToUse)
 	}
->>>>>>> d4c0a379
-	if err != nil {
-		return nil, nil, nil, err
-	}
-
+	if err != nil {
+		return nil, nil, nil, err
+	}
 	dat, err := c.Spire.ConfigureDatastore(spireConfig.DatastoreDependencies{
 		Context:   d.Context,
 		Signer:    sig,
@@ -112,7 +101,6 @@
 	if err != nil {
 		return nil, nil, nil, err
 	}
-
 	age, err := c.Spire.ConfigureAgent(spireConfig.AgentDependencies{
 		Context:   d.Context,
 		Signer:    sig,
@@ -124,7 +112,6 @@
 	if err != nil {
 		return nil, nil, nil, err
 	}
-
 	return tra, dat, age, nil
 }
 
