--- conflicted
+++ resolved
@@ -81,15 +81,9 @@
 		BaseLogger: opts.Logger(),
 	})
 	if err != nil {
-<<<<<<< HEAD
-		return nil, fmt.Errorf(`config error: %w`, err)
+		return nil, fmt.Errorf(`logger config error: %w`, err)
 	}
 	cli, err := opts.Config.Ethereum.ConfigureEthereumClient(nil, log)
-=======
-		return nil, fmt.Errorf(`logger config error: %w`, err)
-	}
-	cli, err := opts.Config.Ethereum.ConfigureEthereumClient(nil)
->>>>>>> 4c53c16e
 	if err != nil {
 		return nil, fmt.Errorf(`ethereum config error: %w`, err)
 	}
