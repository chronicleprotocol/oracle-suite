gofer {
  origin "balancerV2" {
    type = "balancerV2"
    contracts "ethereum" {
      addresses = {
        "WETH/GNO" = "0xF4C0DD9B82DA36C07605df83c8a416F11724d88b" # WeightedPool2Tokens
        "RETH/WETH" = "0x1E19CF2D73a72Ef1332C882F20534B6519Be0276" # MetaStablePool
        "WSTETH/WETH" = "0x32296969ef14eb0c6d29669c550d4a0449130230" # MetaStablePool
      }
      references = {
        "RETH/WETH" = "0xae78736Cd615f374D3085123A210448E74Fc6393" # token0 of RETH/WETH
        "WSTETH/WETH" = "0x7f39C581F595B53c5cb19bD0b3f8dA6c935E2Ca0" # token0 of WSTETH/WETH
      }
    }
  }

  origin "binance" {
    type = "tick_generic_jq"
    url  = "https://api.binance.com/api/v3/ticker/24hr"
    jq   = ".[] | select(.symbol == ($ucbase + $ucquote)) | {price: .lastPrice, volume: .volume, time: (.closeTime / 1000)}"
  }

  origin "bitfinex" {
    type = "tick_generic_jq"
    url  = "https://api-pub.bitfinex.com/v2/tickers?symbols=ALL"
    jq   = ".[] | select(.[0] == \"t\" + ($ucbase + $ucquote) or .[0] == \"t\" + ($ucbase + \":\" + $ucquote) ) | {price: .[7], time: now|round, volume: .[8]}"
  }

  origin "bitstamp" {
    type = "tick_generic_jq"
    url  = "https://www.bitstamp.net/api/v2/ticker/$${lcbase}$${lcquote}"
    jq   = "{price: .last, time: .timestamp, volume: .volume}"
  }

  origin "coinbase" {
    type = "tick_generic_jq"
    url  = "https://api.pro.coinbase.com/products/$${ucbase}-$${ucquote}/ticker"
    jq   = "{price: .price, time: .time, volume: .volume}"
  }

  origin "curve" {
    type = "curve"
    contracts "ethereum" {
      addresses = {
        # int256, stableswap
        "RETH/WSTETH"   = "0x447Ddd4960d9fdBF6af9a790560d0AF76795CB08",
        "ETH/STETH"     = "0xDC24316b9AE028F1497c275EB9192a3Ea0f67022",
        "DAI/USDC/USDT" = "0xbEbc44782C7dB0a1A60Cb6fe97d0b483032FF1C7",
        "FRAX/USDC"     = "0xDcEF968d416a41Cdac0ED8702fAC8128A64241A2",
      }
<<<<<<< HEAD
      addresses2 = { # uint256, cryptoswap
        "WETH/LDO" = "0x9409280DC1e6D33AB7A8C6EC03e5763FB61772B5",
        "USDT/WBTC/WETH" = "0xD51a44d3FaE010294C616388b506AcdA1bfAAE46",
        "WETH/YFI" = "0xC26b89A667578ec7b3f11b2F98d6Fd15C07C54ba",
        "WETH/RETH" = "0x0f3159811670c117c372428D4E69AC32325e4D0F"
      }
    }
  }

  origin "dsr" {
    type = "dsr"
    contracts "ethereum" {
      addresses = {
        "DSR/RATE" = "0x197E90f9FAD81970bA7976f33CbD77088E5D7cf7" # address to pot contract
=======
      addresses2 = {
        # uint256, cryptoswap
        "WETH/LDO"       = "0x9409280DC1e6D33AB7A8C6EC03e5763FB61772B5",
        "USDT/WBTC/WETH" = "0xD51a44d3FaE010294C616388b506AcdA1bfAAE46"
>>>>>>> 1e02fca2
      }
    }
  }

  origin "gemini" {
    type = "tick_generic_jq"
    url  = "https://api.gemini.com/v1/pubticker/$${lcbase}$${lcquote}"
    jq   = "{price: .last, time: (.volume.timestamp/1000), volume: .volume[$ucquote]|tonumber}"
  }

  origin "hitbtc" {
    type = "tick_generic_jq"
    url  = "https://api.hitbtc.com/api/2/public/ticker?symbols=$${ucbase}$${ucquote}"
    jq   = "{price: .[0].last|tonumber, time: .[0].timestamp|strptime(\"%Y-%m-%dT%H:%M:%S.%jZ\")|mktime, volume: .[0].volumeQuote|tonumber}"
  }

  origin "huobi" {
    type = "tick_generic_jq"
    url  = "https://api.huobi.pro/market/tickers"
    jq   = ".data[] | select(.symbol == ($lcbase+$lcquote)) | {price: .close, volume: .vol, time: now|round}"
  }

  origin "ishares" {
    type = "ishares"
    url = "https://ishares.com/uk/individual/en/products/287340/ishares-treasury-bond-1-3yr-ucits-etf?switchLocale=y&siteEntryPassthrough=true"
  }

  origin "kraken" {
    type = "tick_generic_jq"
    url  = "https://api.kraken.com/0/public/Ticker?pair=$${ucbase}/$${ucquote}"
    jq   = "($ucbase + \"/\" + $ucquote) as $pair | {price: .result[$pair].c[0]|tonumber, time: now|round, volume: .result[$pair].v[0]|tonumber}"
  }

  origin "kucoin" {
    type = "tick_generic_jq"
    url  = "https://api.kucoin.com/api/v1/market/orderbook/level1?symbol=$${ucbase}-$${ucquote}"
    jq   = "{price: .data.price, time: (.data.time/1000)|round, volume: null}"
  }

  origin "okx" {
    type = "tick_generic_jq"
    url  = "https://www.okx.com/api/v5/market/ticker?instId=$${ucbase}-$${ucquote}&instType=SPOT"
    jq   = "{price: .data[0].last|tonumber, time: (.data[0].ts|tonumber/1000), volume: .data[0].vol24h|tonumber}"
  }

  origin "rocketpool" {
    type = "rocketpool"
    contracts "ethereum" {
      addresses = {
        "RETH/ETH" = "0xae78736Cd615f374D3085123A210448E74Fc6393"
      }
    }
  }

  origin "sdai" {
    type = "sdai"
    contracts "ethereum" {
      addresses = {
        "SDAI/DAI" = "0x83F20F44975D03b1b09e64809B757c47f942BEeA"
      }
    }
  }

  origin "sushiswap" {
    type = "sushiswap"
    contracts "ethereum" {
      addresses = {
        "YFI/WETH" = "0x088ee5007c98a9677165d78dd2109ae4a3d04d0c",
        "WETH/CRV" = "0x58Dc5a51fE44589BEb22E8CE67720B5BC5378009",
        "DAI/WETH" = "0xC3D03e4F041Fd4cD388c549Ee2A29a9E5075882f",
        "WBTC/WETH" = "0xCEfF51756c56CeFFCA006cD410B03FFC46dd3a58",
        "LINK/WETH" = "0xC40D16476380e4037e6b1A2594cAF6a6cc8Da967"
      }
    }
  }

  origin "uniswapV2" {
    type = "uniswapV2"
    contracts "ethereum" {
      addresses = {
        "STETH/WETH" = "0x4028DAAC072e492d34a3Afdbef0ba7e35D8b55C4",
        "MKR/DAI" = "0x517F9dD285e75b599234F7221227339478d0FcC8",
        "YFI/WETH" = "0x2fDbAdf3C4D5A8666Bc06645B8358ab803996E28"
      }
    }
  }

  origin "uniswapV3" {
    type = "uniswapV3"
    contracts "ethereum" {
      addresses = {
        "GNO/WETH"  = "0xf56D08221B5942C428Acc5De8f78489A97fC5599",
        "LINK/WETH" = "0xa6Cc3C2531FdaA6Ae1A3CA84c2855806728693e8",
        "MKR/USDC"  = "0xC486Ad2764D55C7dc033487D634195d6e4A6917E",
        "MKR/WETH"  = "0xe8c6c9227491C0a8156A0106A0204d881BB7E531",
        "USDC/WETH" = "0x88e6A0c2dDD26FEEb64F039a2c41296FcB3f5640",
        "YFI/WETH"  = "0x04916039B1f59D9745Bf6E0a21f191D1e0A84287",
        "AAVE/WETH"  = "0x5aB53EE1d50eeF2C1DD3d5402789cd27bB52c1bB",
        "WETH/CRV"  = "0x919Fa96e88d67499339577Fa202345436bcDaf79",
        "DAI/USDC"  = "0x5777d92f208679db4b9778590fa3cab3ac9e2168",
        "FRAX/USDT" = "0xc2A856c3afF2110c1171B8f942256d40E980C726",
        "GNO/WETH" = "0xf56D08221B5942C428Acc5De8f78489A97fC5599",
        "LDO/WETH" = "0xa3f558aebAecAf0e11cA4b2199cC5Ed341edfd74",
        "UNI/WETH"  = "0x1d42064Fc4Beb5F8aAF85F4617AE8b3b5B8Bd801",
        "WBTC/WETH"  = "0x4585FE77225b41b697C938B018E2Ac67Ac5a20c0",
        "USDC/SNX" = "0x020C349A0541D76C16F501Abc6B2E9c98AdAe892",
        "ARB/WETH" = "0x755E5A186F0469583bd2e80d1216E02aB88Ec6ca",
        "DAI/FRAX" = "0x97e7d56A0408570bA1a7852De36350f7713906ec",
        "WSTETH/WETH" = "0x109830a1AAaD605BbF02a9dFA7B0B92EC2FB7dAa",
        "MATIC/WETH" = "0x290A6a7460B308ee3F19023D2D00dE604bcf5B42"
      }
    }
  }

  origin "upbit" {
    type = "tick_generic_jq"
    url  = "https://api.upbit.com/v1/ticker?markets=$${ucquote}-$${ucbase}"
    jq   = "{price: .[0].trade_price, time: (.[0].timestamp/1000), volume: .[0].acc_trade_volume_24h}"
  }

  origin "wsteth" {
    type = "wsteth"
    contracts "ethereum" {
      addresses = {
        "WSTETH/STETH" = "0x7f39C581F595B53c5cb19bD0b3f8dA6c935E2Ca0"
      }
    }
  }

  data_model "AAVE/USD" {
    median {
      min_values = 4
      indirect {
        origin "binance" { query = "AAVE/USDT" }
        reference { data_model = "USDT/USD" }
      }
      origin "coinbase" { query = "AAVE/USD" }
      indirect {
        origin "okx" { query = "AAVE/USDT" }
        reference { data_model = "USDT/USD" }
      }
      origin "kraken" { query = "AAVE/USD" }
      origin "bitstamp" { query = "AAVE/USD" }
      indirect {
        alias "AAVE/ETH" {
          origin "uniswapV3" { query = "AAVE/WETH" }
        }
        reference { data_model = "ETH/USD" }
      }
    }
  }

  data_model "ARB/USD" {
    median {
      min_values = 3
      indirect {
        origin "binance" { query = "ARB/USDT" }
        reference { data_model = "USDT/USD" }
      }
      origin "coinbase" { query = "ARB/USD" }
      origin "kraken" { query = "ARB/USD" }
      indirect {
        alias "ARB/ETH" {
          origin "uniswapV3" { query = "ARB/WETH" }
        }
        reference { data_model = "ETH/USD" }
      }
      indirect {
        origin "okx" { query = "ARB/USDT" }
        reference { data_model = "USDT/USD" }
      }
    }
  }

  data_model "AVAX/USD" {
    median {
      min_values = 3
      indirect {
        origin "binance" { query = "AVAX/USDT" }
        reference { data_model = "USDT/USD" }
      }
      origin "coinbase" { query = "AVAX/USD" }
      origin "kraken" { query = "AVAX/USD" }
      origin "bitstamp" { query = "AVAX/USD" }
      indirect {
        origin "kucoin" { query = "AVAX/USDT" }
        reference { data_model = "USDT/USD" }
      }
    }
  }

  data_model "BNB/USD" {
    median {
      min_values = 2
      indirect {
        origin "binance" { query = "BNB/USDT" }
        reference { data_model = "USDT/USD" }
      }
      indirect {
        origin "kucoin" { query = "BNB/USDT" }
        reference { data_model = "USDT/USD" }
      }
      indirect {
        origin "okx" { query = "BNB/USDT" }
        reference { data_model = "USDT/USD" }
      }
    }
  }

  data_model "BTC/USD" {
    median {
      min_values = 3
      origin "bitstamp" { query = "BTC/USD" }
      origin "coinbase" { query = "BTC/USD" }
      origin "gemini" { query = "BTC/USD" }
      origin "kraken" { query = "BTC/USD" }
    }
  }

  data_model "CRV/USD" {
    median {
      min_values = 3
      indirect {
        origin "binance" { query = "CRV/USDT" }
        reference { data_model = "USDT/USD" }
      }
      origin "coinbase" { query = "CRV/USD" }
      indirect {
        alias "CRV/ETH" {
          origin "uniswapV3" { query = "CRV/WETH" }
        }
        reference { data_model = "ETH/USD" }
      }
      origin "kraken" { query = "CRV/USD" }
      indirect {
        alias "ETH/CRV" {
          origin "sushiswap" { query = "WETH/CRV" }
        }
        reference { data_model = "ETH/USD" }
      }
      indirect {
        origin "okx" { query = "CRV/USDT" }
        reference { data_model = "USDT/USD" }
      }
    }
  }

  data_model "DAI/USD" {
    median {
      min_values = 5
      indirect {
        alias "DAI/USDC" {
          origin "uniswapV3" { query = "DAI/USDC" }
        }
        reference { data_model = "USDC/USD" }
      }
      indirect {
        origin "binance" { query = "USDT/DAI" }
        reference { data_model = "USDT/USD" }
      }
      origin "kraken" { query = "DAI/USD" }
      origin "coinbase" { query = "DAI/USD" }
      origin "gemini" { query = "DAI/USD" }
      indirect {
        origin "okx" { query = "ETH/DAI" }
        reference { data_model = "ETH/USD" }
      }
      indirect {
        alias "DAI/ETH" {
          origin "sushiswap" { query = "DAI/WETH" }
        }
        reference { data_model = "ETH/USD" }
      }
      indirect {
        origin "curve" { query = "DAI/USDT" }
        reference { data_model = "USDT/USD" }
      }
    }
  }

  data_model "DSR/RATE" {
    origin "dsr" { query = "DSR/RATE" }
  }

  data_model "ETH/BTC" {
    median {
      min_values = 3
      origin "binance" { query = "ETH/BTC" }
      origin "bitstamp" { query = "ETH/BTC" }
      origin "coinbase" { query = "ETH/BTC" }
      origin "gemini" { query = "ETH/BTC" }
      origin "kraken" { query = "ETH/BTC" }
    }
  }

  data_model "ETH/USD" {
    median {
      min_values = 3
      indirect {
        origin "binance" { query = "ETH/BTC" }
        reference { data_model = "BTC/USD" }
      }
      origin "bitstamp" { query = "ETH/USD" }
      origin "coinbase" { query = "ETH/USD" }
      origin "gemini" { query = "ETH/USD" }
      origin "kraken" { query = "ETH/USD" }
      indirect {
        alias "ETH/USDC" {
          origin "uniswapV3" { query = "WETH/USDC" }
        }
        reference { data_model = "USDC/USD" }
      }
    }
  }

  data_model "FRAX/USD" {
    median {
      min_values = 2
      indirect {
        origin "curve" { query = "FRAX/USDC" }
        reference { data_model = "USDC/USD" }
      }
      indirect {
        origin "uniswapV3" { query = "FRAX/USDT" }
        reference { data_model = "USDT/USD" }
      }
      indirect {
        origin "uniswapV3" { query = "DAI/FRAX" }
        reference { data_model = "DAI/USD" }
      }
    }
  }

  data_model "GNO/USD" {
    median {
      min_values = 2
      indirect {
        alias "GNO/ETH" {
          origin "uniswapV3" { query = "GNO/WETH" }
        }
        reference { data_model = "ETH/USD" }
      }
      indirect {
        origin "binance" { query = "GNO/USDT" }
        reference { data_model = "USDT/USD" }
      }
      origin "coinbase" { query = "GNO/USD" }
      indirect {
        alias "GNO/ETH" {
          origin "balancerV2" { query = "GNO/WETH" }
        }
        reference { data_model = "ETH/USD" }
      }
    }
  }

  data_model "IBTA/USD" {
    origin "ishares" { query = "IBTA/USD" }
  }

  data_model "LDO/USD" {
    median {
      min_values = 4
      indirect {
        origin "binance" { query = "LDO/USDT" }
        reference { data_model = "USDT/USD" }
      }
      origin "coinbase" { query = "LDO/USD" }
      indirect {
        alias "LDO/ETH" {
          origin "uniswapV3" { query = "LDO/WETH" }
        }
        reference { data_model = "ETH/USD" }
      }
      origin "kraken" { query = "LDO/USD" }
      indirect {
        alias "LDO/ETH" {
          origin "curve" { query = "LDO/WETH" }
        }
        reference { data_model = "ETH/USD" }
      }
    }
  }

  data_model "LINK/USD" {
    median {
      min_values = 5
      indirect {
        origin "binance" { query = "LINK/USDT" }
        reference { data_model = "USDT/USD" }
      }
      origin "coinbase" { query = "LINK/USD" }
      indirect {
        alias "LINK/ETH" {
          origin "uniswapV3" { query = "LINK/WETH" }
        }
        reference { data_model = "ETH/USD" }
      }
      origin "kraken" { query = "LINK/USD" }
      origin "gemini" { query = "LINK/USD" }
      origin "bitstamp" { query = "LINK/USD" }
      indirect {
        alias "LINK/ETH" {
          origin "sushiswap" { query = "LINK/WETH" }
        }
        reference { data_model = "ETH/USD" }
      }
    }
  }

  data_model "MATIC/USD" {
    median {
      min_values = 3
      indirect {
        origin "binance" { query = "MATIC/USDT" }
        reference { data_model = "USDT/USD" }
      }
      origin "coinbase" { query = "MATIC/USD" }
      indirect {
        origin "kucoin" { query = "MATIC/USDT" }
        reference { data_model = "USDT/USD" }
      }
      origin "kraken" { query = "MATIC/USD" }
      indirect {
        alias "MATIC/ETH" {
          origin "uniswapV3" { query = "MATIC/WETH" }
        }
        reference { data_model = "ETH/USD" }
      }
    }
  }

  data_model "MKR/USD" {
    median {
      min_values = 3
      indirect {
        origin "binance" { query = "MKR/BTC" }
        reference { data_model = "BTC/USD" }
      }
      origin "bitstamp" { query = "MKR/USD" }
      origin "coinbase" { query = "MKR/USD" }
      origin "gemini" { query = "MKR/USD" }
      origin "kraken" { query = "MKR/USD" }
      indirect {
        alias "MKR/ETH" {
          origin "uniswapV3" { query = "MKR/WETH" }
        }
        reference { data_model = "ETH/USD" }
      }
      indirect {
        origin "uniswapV2" { query = "MKR/DAI" }
        reference { data_model = "DAI/USD" }
      }
    }
  }

  data_model "MKR/ETH" {
    median {
      min_values = 3
      indirect {
        origin "binance" { query = "MKR/BTC" }
        reference { data_model = "ETH/BTC" }
      }
      indirect {
        origin "bitstamp" { query = "MKR/USD" }
        reference { data_model = "ETH/USD" }
      }
      indirect {
        origin "coinbase" { query = "MKR/USD" }
        reference { data_model = "ETH/USD" }
      }
      indirect {
        origin "gemini" { query = "MKR/USD" }
        reference { data_model = "ETH/USD" }
      }
      indirect {
        origin "kraken" { query = "MKR/USD" }
        reference { data_model = "ETH/USD" }
      }
    }
  }

  data_model "OP/USD" {
    median {
      min_values = 2
      indirect {
        origin "binance" { query = "OP/USDT" }
        reference { data_model = "USDT/USD" }
      }
      origin "coinbase" { query = "OP/USD" }
      indirect {
        origin "okx" { query = "OP/USDT" }
        reference { data_model = "USDT/USD" }
      }
      indirect {
        origin "kucoin" { query = "OP/USDT" }
        reference { data_model = "USDT/USD" }
      }
    }
  }

  data_model "RETH/ETH" {
    median {
      min_values = 2
      alias "RETH/ETH" {
        origin "balancerV2" { query = "RETH/WETH" }
      }
      alias "RETH/ETH" {
        origin "curve" { query = "RETH/WETH" }
      }
      origin "rocketpool" { query = "RETH/ETH" }
    }
  }

  data_model "RETH/USD" {
    indirect {
      reference { data_model = "RETH/ETH" }
      reference { data_model = "ETH/USD" }
    }
  }

  data_model "SDAI/DAI" {
    origin "sdai" { query = "SDAI/DAI" }
  }

  data_model "SDAI/ETH" {
    indirect {
      reference { data_model = "SDAI/USD" }
      reference { data_model = "ETH/USD" }
    }
  }

  data_model "SDAI/MATIC" {
    indirect {
      reference { data_model = "SDAI/USD" }
      reference { data_model = "MATIC/USD" }
    }
  }

  data_model "SDAI/USD" {
    indirect {
      reference { data_model = "SDAI/DAI" }
      reference { data_model = "DAI/USD" }
    }
  }

  data_model "SNX/USD" {
    median {
      min_values = 3
      indirect {
        origin "binance" { query = "SNX/USDT" }
        reference { data_model = "USDT/USD" }
      }
      origin "coinbase" { query = "SNX/USD" }
      indirect {
        origin "uniswapV3" { query = "USDC/SNX" }
        reference { data_model = "USDC/USD" }
      }
      origin "kraken" { query = "SNX/USD" }
      indirect {
        origin "okx" { query = "SNX/USDT" }
        reference { data_model = "USDT/USD" }
      }
    }
  }

  data_model "SOL/USD" {
    median {
      min_values = 3
      indirect {
        origin "binance" { query = "SOL/USDT" }
        reference { data_model = "USDT/USD" }
      }
      origin "coinbase" { query = "SOL/USD" }
      origin "kraken" { query = "SOL/USD" }
      origin "gemini" { query = "SOL/USD" }
      indirect {
        origin "okx" { query = "SOL/USDT" }
        reference { data_model = "USDT/USD" }
      }
    }
  }

  data_model "STETH/ETH" {
    median {
      min_values = 2
      alias "STETH/ETH" {
        origin "uniswapV2" { query = "STETH/WETH" }
      }
      origin "curve" { query = "STETH/ETH" }
    }
  }

  data_model "STETH/USD" {
    median {
      min_values = 2
      indirect {
        alias "STETH/ETH" {
          origin "uniswapV2" { query = "STETH/WETH" }
        }
        reference { data_model = "ETH/USD" }
      }
      indirect {
        origin "curve" { query = "STETH/ETH" }
        reference { data_model = "ETH/USD" }
      }
      indirect {
        origin "okx" { query = "STETH/USDT" }
        reference { data_model = "USDT/USD" }
      }
    }
  }

  data_model "UNI/USD" {
    median {
      min_values = 4
      indirect {
        origin "binance" { query = "UNI/USDT" }
        reference { data_model = "USDT/USD" }
      }
      origin "coinbase" { query = "UNI/USD" }
      origin "kraken" { query = "UNI/USD" }
      origin "bitstamp" { query = "UNI/USD" }
      indirect {
        alias "UNI/ETH" {
          origin "uniswapV3" { query = "UNI/WETH"}
        }
        reference { data_model = "ETH/USD" }
      }
    }
  }

  data_model "USDC/USD" {
    median {
      min_values = 3
      indirect {
        origin "binance" { query = "BTC/USDC" }
        reference { data_model = "BTC/USD" }
      }
      origin "kraken" { query ="USDC/USD" }
      indirect {
        origin "curve" { query = "USDC/USDT" }
        reference { data_model = "USDT/USD" }
      }
      origin "bitstamp" { query = "USDC/USD" }
      origin "gemini" { query = "USDC/USD" }
    }
  }

  data_model "USDT/USD" {
    median {
      min_values = 3
      indirect {
        origin "binance" { query = "BTC/USDT" }
        reference { data_model = "BTC/USD" }
      }
      alias "USDT/USD" {
        origin "bitfinex" { query = "UST/USD" }
      }
      origin "coinbase" { query = "USDT/USD" }
      origin "kraken" { query = "USDT/USD" }
      indirect {
        origin "okx" { query = "BTC/USDT" }
        reference { data_model = "BTC/USD" }
      }
    }
  }

  data_model "WBTC/USD" {
    median {
      min_values = 3
      indirect {
        alias "WBTC/ETH" {
          origin "uniswapV3" { query = "WBTC/WETH" }
        }
        reference { data_model = "ETH/USD" }
      }
      indirect {
        origin "binance" { query = "WBTC/BTC" }
        reference { data_model = "BTC/USD" }
      }
      indirect {
        origin "curve" { query = "WBTC/USDT" }
        reference { data_model = "USDT/USD" }
      }
      origin "coinbase" { query = "WBTC/USD" }
      indirect {
        alias "WBTC/ETH" {
          origin "sushiswap" { query = "WBTC/WETH" }
        }
        reference { data_model = "ETH/USD" }
      }
    }
  }

  data_model "WSTETH/ETH" {
    median {
      min_values = 3
      alias "WSTETH/ETH" {
        origin "uniswapV3" { query = "WSTETH/WETH" }
      }
      alias "WSTETH/ETH" {
        origin "balancerV2" { query = "WSTETH/WETH" }
      }
      indirect {
        origin "curve" { query = "RETH/WSTETH" }
        reference { data_model = "RETH/ETH" }
      }
    }
  }

  data_model "WSTETH/USD" {
    indirect {
      reference { data_model = "WSTETH/ETH" }
      reference { data_model = "ETH/USD" }
    }
  }

  data_model "XTZ/USD" {
    median {
      min_values = 2
      indirect {
        origin "binance" { query = "XTZ/USDT" }
        reference { data_model = "USDT/USD" }
      }
      origin "coinbase" { query = "XTZ/USD" }
      origin "kraken" { query = "XTZ/USD" }
      indirect {
        origin "bitfinex" { query = "XTZ/BTC" }
        reference { data_model = "BTC/USD" }
      }
    }
  }

  data_model "YFI/USD" {
    median {
      min_values = 4
      indirect {
        origin "binance" { query = "YFI/USDT" }
        reference { data_model = "USDT/USD" }
      }
      origin "coinbase" { query = "YFI/USD" }
      indirect {
        alias "ETH/YFI" {
          origin "curve" { query = "WETH/YFI" }
        }
        reference { data_model = "ETH/USD" }
      }
      indirect {
        origin "okx" { query = "YFI/USDT" }
        reference { data_model = "USDT/USD" }
      }
      indirect {
        alias "YFI/ETH" {
          origin "sushiswap" { query = "YFI/WETH" }
        }
        reference { data_model = "ETH/USD" }
      }
      indirect {
        alias "YFI/ETH" {
          origin "uniswapV2" { query = "YFI/WETH" }
        }
        reference { data_model = "ETH/USD" }
      }
    }
  }

  dynamic "data_model" {
    for_each = length(var.ghost_pairs) == 0 ? var.data_symbols : var.ghost_pairs
    iterator = symbol
    labels   = [replace(symbol.value, "/", "")]
    content {
      reference { data_model = symbol.value }
    }
  }
}<|MERGE_RESOLUTION|>--- conflicted
+++ resolved
@@ -48,7 +48,6 @@
         "DAI/USDC/USDT" = "0xbEbc44782C7dB0a1A60Cb6fe97d0b483032FF1C7",
         "FRAX/USDC"     = "0xDcEF968d416a41Cdac0ED8702fAC8128A64241A2",
       }
-<<<<<<< HEAD
       addresses2 = { # uint256, cryptoswap
         "WETH/LDO" = "0x9409280DC1e6D33AB7A8C6EC03e5763FB61772B5",
         "USDT/WBTC/WETH" = "0xD51a44d3FaE010294C616388b506AcdA1bfAAE46",
@@ -63,12 +62,6 @@
     contracts "ethereum" {
       addresses = {
         "DSR/RATE" = "0x197E90f9FAD81970bA7976f33CbD77088E5D7cf7" # address to pot contract
-=======
-      addresses2 = {
-        # uint256, cryptoswap
-        "WETH/LDO"       = "0x9409280DC1e6D33AB7A8C6EC03e5763FB61772B5",
-        "USDT/WBTC/WETH" = "0xD51a44d3FaE010294C616388b506AcdA1bfAAE46"
->>>>>>> 1e02fca2
       }
     }
   }
