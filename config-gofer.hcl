gofer {
  origin "balancerV2" {
    type = "balancerV2"
    contracts "ethereum" {
      addresses = {
        "WETH/GNO"   = "0xF4C0DD9B82DA36C07605df83c8a416F11724d88b" # WeightedPool2Tokens
        "RETH/WETH"  = "0x1E19CF2D73a72Ef1332C882F20534B6519Be0276" # MetaStablePool
        "STETH/WETH" = "0x32296969ef14eb0c6d29669c550d4a0449130230" # MetaStablePool
        "WETH/YFI"   = "0x186084ff790c65088ba694df11758fae4943ee9e" # WeightedPool2Tokens
      }
      references = {
        "RETH/WETH"  = "0xae78736Cd615f374D3085123A210448E74Fc6393" # token0 of RETH/WETH
        "STETH/WETH" = "0x7f39C581F595B53c5cb19bD0b3f8dA6c935E2Ca0" # token0 of STETH/WETH
      }
    }
  }

<<<<<<< HEAD
  origin "bittrex" {
    type   = "bittrex"
    params = {
      symbol_aliases = {
        "REP" = "REPV2"
      }
    }
=======
  origin "binance" {
    type = "tick_generic_jq"
    url  = "https://api.binance.com/api/v3/ticker/24hr"
    jq   = ".[] | select(.symbol == ($ucbase + $ucquote)) | {price: .lastPrice, volume: .volume, time: (.closeTime / 1000)}"
  }

  origin "bitfinex" {
    type = "tick_generic_jq"
    url  = "https://api-pub.bitfinex.com/v2/tickers?symbols=ALL"
    jq   = ".[] | select(.[0] == \"t\" + ($ucbase + $ucquote)) | {price: .[7], time: now|round, volume: .[8]}"
  }

  origin "bitstamp" {
    type = "tick_generic_jq"
    url  = "https://www.bitstamp.net/api/v2/ticker/$${lcbase}$${lcquote}"
    jq   = "{price: .last, time: .timestamp, volume: .volume}"
  }

  origin "coinbase" {
    type = "tick_generic_jq"
    url  = "https://api.pro.coinbase.com/products/$${ucbase}-$${ucquote}/ticker"
    jq   = "{price: .price, time: .time, volume: .volume}"
>>>>>>> 9d78b6d8
  }

  origin "curve" {
    type = "curve"
    contracts "ethereum" {
      addresses = {
        "RETH/WSTETH" = "0x447Ddd4960d9fdBF6af9a790560d0AF76795CB08",
        "ETH/STETH"   = "0xDC24316b9AE028F1497c275EB9192a3Ea0f67022"
      }
    }
  }

  origin "gemini" {
    type = "tick_generic_jq"
    url  = "https://api.gemini.com/v1/pubticker/$${lcbase}$${lcquote}"
    jq   = "{price: .last, time: (.volume.timestamp/1000), volume: .volume[$ucquote]|tonumber}"
  }

  origin "hitbtc" {
    type = "tick_generic_jq"
    url  = "https://api.hitbtc.com/api/2/public/ticker?symbols=$${ucbase}$${ucquote}"
    jq   = "{price: .[0].last|tonumber, time: .[0].timestamp|strptime(\"%Y-%m-%dT%H:%M:%S.%jZ\")|mktime, volume: .[0].volumeQuote|tonumber}"
  }

  origin "huobi" {
    type = "tick_generic_jq"
    url  = "https://api.huobi.pro/market/tickers"
    jq   = ".data[] | select(.symbol == ($lcbase+$lcquote)) | {price: .close, volume: .vol, time: now|round}"
  }

  origin "ishares" {
    type = "ishares"
    url  = "https://ishares.com/uk/individual/en/products/287340/ishares-treasury-bond-1-3yr-ucits-etf?switchLocale=y&siteEntryPassthrough=true"
  }

  origin "kraken" {
    type = "tick_generic_jq"
    url  = "https://api.kraken.com/0/public/Ticker?pair=$${ucbase}/$${ucquote}"
    jq   = "($ucbase + \"/\" + $ucquote) as $pair | {price: .result[$pair].c[0]|tonumber, time: now|round, volume: .result[$pair].v[0]|tonumber}"
  }

  origin "kucoin" {
    type = "tick_generic_jq"
    url  = "https://api.kucoin.com/api/v1/market/orderbook/level1?symbol=$${ucbase}-$${ucquote}"
    jq   = "{price: .data.price, time: (.data.time/1000)|round, volume: null}"
  }

  origin "okx" {
    type = "tick_generic_jq"
    url  = "https://www.okx.com/api/v5/market/ticker?instId=$${ucbase}-$${ucquote}-SWAP"
    jq   = "{price: .data[0].last|tonumber, time: (.data[0].ts|tonumber/1000), volume: .data[0].vol24h|tonumber}"
  }

  origin "rocketpool" {
    type = "rocketpool"
    contracts "ethereum" {
      addresses = {
        "RETH/ETH" = "0xae78736Cd615f374D3085123A210448E74Fc6393"
      }
    }
  }

  origin "sushiswap" {
    type = "sushiswap"
    contracts "ethereum" {
      addresses = {
        "YFI/WETH" = "0x088ee5007c98a9677165d78dd2109ae4a3d04d0c"
      }
    }
  }

  origin "uniswapV3" {
    type = "uniswapV3"
    contracts "ethereum" {
      addresses = {
        "GNO/WETH"  = "0xf56D08221B5942C428Acc5De8f78489A97fC5599",
        "LINK/WETH" = "0xa6Cc3C2531FdaA6Ae1A3CA84c2855806728693e8",
        "MKR/USDC"  = "0xC486Ad2764D55C7dc033487D634195d6e4A6917E",
        "MKR/WETH"  = "0xe8c6c9227491C0a8156A0106A0204d881BB7E531",
        "USDC/WETH" = "0x88e6A0c2dDD26FEEb64F039a2c41296FcB3f5640",
        "YFI/WETH"  = "0x04916039B1f59D9745Bf6E0a21f191D1e0A84287"
      }
    }
  }

  origin "upbit" {
    type = "tick_generic_jq"
    url  = "https://api.upbit.com/v1/ticker?markets=$${ucquote}-$${ucbase}"
    jq   = "{price: .[0].trade_price, time: (.[0].timestamp/1000), volume: .[0].acc_trade_volume_24h}"
  }

  origin "wsteth" {
    type = "wsteth"
    contracts "ethereum" {
      addresses = {
        "WSTETH/STETH" = "0x7f39C581F595B53c5cb19bD0b3f8dA6c935E2Ca0"
      }
    }
  }

<<<<<<< HEAD
  price_model "BTC/USD" "median" {
    source "BTC/USD" "origin" { origin = "bitstamp" }
    source "BTC/USD" "origin" { origin = "coinbasepro" }
    source "BTC/USD" "origin" { origin = "gemini" }
    source "BTC/USD" "origin" { origin = "kraken" }
    min_sources = 3
  }

  price_model "ETH/BTC" "median" {
    source "ETH/BTC" "origin" { origin = "bitstamp" }
    source "ETH/BTC" "origin" { origin = "coinbasepro" }
    source "ETH/BTC" "origin" { origin = "gemini" }
    source "ETH/BTC" "origin" { origin = "kraken" }
    min_sources = 3
=======
  data_model "BTC/USD" {
    median {
      min_values = 3
      origin "bitstamp" { query = "BTC/USD" }
      origin "coinbase" { query = "BTC/USD" }
      origin "gemini" { query = "BTC/USD" }
      origin "kraken" { query = "BTC/USD" }
    }
>>>>>>> 9d78b6d8
  }

  data_model "ETH/BTC" {
    median {
      min_values = 3
      origin "binance" { query = "ETH/BTC" }
      origin "bitstamp" { query = "ETH/BTC" }
      origin "coinbase" { query = "ETH/BTC" }
      origin "gemini" { query = "ETH/BTC" }
      origin "kraken" { query = "ETH/BTC" }
    }
  }

  data_model "ETH/USD" {
    median {
      min_values = 3
      indirect {
        origin "binance" { query = "ETH/BTC" }
        reference { data_model = "BTC/USD" }
      }
      origin "bitstamp" { query = "ETH/USD" }
      origin "coinbase" { query = "ETH/USD" }
      origin "gemini" { query = "ETH/USD" }
      origin "kraken" { query = "ETH/USD" }
      indirect {
        alias "ETH/USDC" {
          origin "uniswapV3" { query = "WETH/USDC" }
        }
        reference { data_model = "USDC/USD" }
      }
    }
  }

  data_model "GNO/USD" {
    median {
      min_values = 3
      indirect {
        alias "ETH/GNO" {
          origin "balancerV2" { query = "WETH/GNO" }
        }
        reference { data_model = "ETH/USD" }
      }
      indirect {
        alias "GNO/ETH" {
          origin "uniswapV3" { query = "GNO/WETH" }
        }
        reference { data_model = "ETH/USD" }
      }
      indirect {
        origin "kraken" { query = "GNO/BTC" }
        reference { data_model = "BTC/USD" }
      }
      indirect {
        origin "binance" { query = "GNO/USDT" }
        reference { data_model = "USDT/USD" }
      }
    }
  }

<<<<<<< HEAD
  price_model "MANA/USD" "median" {
    source "MANA/USD" "indirect" {
      source "MANA/BTC" "origin" { origin = "binance" }
      source "BTC/USD" "origin" { origin = "." }
    }
    source "MANA/USD" "origin" { origin = "coinbasepro" }
    source "MANA/USD" "origin" { origin = "kraken" }
    source "MANA/USD" "indirect" {
      source "MANA/USDT" "origin" { origin = "okx" }
      source "USDT/USD" "origin" { origin = "." }
    }
    source "MANA/USD" "indirect" {
      source "MANA/KRW" "origin" { origin = "upbit" }
      source "KRW/USD" "origin" { origin = "openexchangerates" }
    }
    min_sources = 3
=======
  data_model "IBTA/USD" {
    origin "ishares" { query = "IBTA/USD" }
>>>>>>> 9d78b6d8
  }

  data_model "LINK/USD" {
    median {
      min_values = 3
      indirect {
        origin "binance" { query = "LINK/BTC" }
        reference { data_model = "BTC/USD" }
      }
      origin "bitstamp" { query = "LINK/USD" }
      origin "coinbase" { query = "LINK/USD" }
      origin "gemini" { query = "LINK/USD" }
      origin "kraken" { query = "LINK/USD" }
      indirect {
        alias "LINK/ETH" {
          origin "uniswapV3" { query = "LINK/WETH" }
        }
        reference { data_model = "ETH/USD" }
      }
    }
  }

  data_model "MATIC/USD" {
    median {
      min_values = 3
      indirect {
        origin "binance" { query = "MATIC/USDT" }
        reference { data_model = "USDT/USD" }
      }
      origin "coinbase" { query = "MATIC/USD" }
      origin "gemini" { query = "MATIC/USD" }
      indirect {
        origin "huobi" { query = "MATIC/USDT" }
        reference { data_model = "USDT/USD" }
      }
      origin "kraken" { query = "MATIC/USD" }
    }
  }

  data_model "MKR/USD" {
    median {
      min_values = 3
      indirect {
        origin "binance" { query = "MKR/BTC" }
        reference { data_model = "BTC/USD" }
      }
      origin "bitstamp" { query = "MKR/USD" }
      origin "coinbase" { query = "MKR/USD" }
      origin "gemini" { query = "MKR/USD" }
      origin "kraken" { query = "MKR/USD" }
      indirect {
        alias "MKR/ETH" {
          origin "uniswapV3" { query = "MKR/WETH" }
        }
        reference { data_model = "ETH/USD" }
      }
      indirect {
        origin "uniswapV3" { query = "MKR/USDC" }
        reference { data_model = "USDC/USD" }
      }
    }
  }

  data_model "MKR/ETH" {
    median {
      min_values = 3
      indirect {
        origin "binance" { query = "MKR/BTC" }
        reference { data_model = "ETH/BTC" }
      }
      indirect {
        origin "bitstamp" { query = "MKR/USD" }
        reference { data_model = "ETH/USD" }
      }
      indirect {
        origin "coinbase" { query = "MKR/USD" }
        reference { data_model = "ETH/USD" }
      }
      indirect {
        origin "gemini" { query = "MKR/USD" }
        reference { data_model = "ETH/USD" }
      }
      indirect {
        origin "kraken" { query = "MKR/USD" }
        reference { data_model = "ETH/USD" }
      }
    }
  }

  data_model "RETH/ETH" {
    median {
      min_values = 3
      alias "RETH/ETH" {
        origin "balancerV2" { query = "RETH/WETH" }
      }
      indirect {
        origin "curve" { query = "RETH/WSTETH" }
        reference { data_model = "WSTETH/ETH" }
      }
      origin "rocketpool" { query = "RETH/ETH" }
    }
  }

  data_model "RETH/USD" {
    indirect {
      reference { data_model = "RETH/ETH" }
      reference { data_model = "ETH/USD" }
    }
  }

  data_model "STETH/ETH" {
    median {
      min_values = 2
      alias "STETH/ETH" {
        origin "balancerV2" { query = "STETH/WETH" }
      }
      origin "curve" { query = "STETH/ETH" }
    }
  }

<<<<<<< HEAD
  price_model "USDC/USD" "median" {
    source "USDC/USD" "origin" { origin = "gemini" }
    source "USDC/USD" "origin" { origin = "kraken" }
    min_sources = 2
=======
  data_model "USDC/USD" {
    median {
      min_values = 2
      origin "gemini" { query = "USDC/USD" }
      origin "kraken" { query = "USDC/USD" }
    }
>>>>>>> 9d78b6d8
  }

  data_model "USDT/USD" {
    median {
      min_values = 3
      indirect {
        origin "binance" { query = "BTC/USDT" }
        reference { data_model = "BTC/USD" }
      }
      alias "USDT/USD" {
        origin "bitfinex" { query = "UST/USD" }
      }
      origin "coinbase" { query = "USDT/USD" }
      origin "kraken" { query = "USDT/USD" }
      indirect {
        origin "okx" { query = "BTC/USDT" }
        reference { data_model = "BTC/USD" }
      }
    }
  }

  data_model "WSTETH/ETH" {
    indirect {
      origin "wsteth" { query = "WSTETH/STETH" }
      reference { data_model = "STETH/ETH" }
    }
  }

  data_model "WSTETH/USD" {
    indirect {
      reference { data_model = "WSTETH/ETH" }
      reference { data_model = "ETH/USD" }
    }
  }

  data_model "YFI/USD" {
    median {
      min_values = 2
      indirect {
        alias "ETH/YFI" {
          origin "balancerV2" { query = "WETH/YFI" }
        }
        reference { data_model = "ETH/USD" }
      }
      indirect {
        origin "binance" { query = "YFI/USDT" }
        reference { data_model = "USDT/USD" }
      }
      origin "coinbase" { query = "YFI/USD" }
      origin "kraken" { query = "YFI/USD" }
      indirect {
        origin "okx" { query = "YFI/USDT" }
        reference { data_model = "USDT/USD" }
      }
      indirect {
        alias "YFI/ETH" {
          origin "sushiswap" { query = "YFI/WETH" }
        }
        reference { data_model = "ETH/USD" }
      }
    }
  }
}<|MERGE_RESOLUTION|>--- conflicted
+++ resolved
@@ -3,27 +3,18 @@
     type = "balancerV2"
     contracts "ethereum" {
       addresses = {
-        "WETH/GNO"   = "0xF4C0DD9B82DA36C07605df83c8a416F11724d88b" # WeightedPool2Tokens
-        "RETH/WETH"  = "0x1E19CF2D73a72Ef1332C882F20534B6519Be0276" # MetaStablePool
+        "WETH/GNO" = "0xF4C0DD9B82DA36C07605df83c8a416F11724d88b" # WeightedPool2Tokens
+        "RETH/WETH" = "0x1E19CF2D73a72Ef1332C882F20534B6519Be0276" # MetaStablePool
         "STETH/WETH" = "0x32296969ef14eb0c6d29669c550d4a0449130230" # MetaStablePool
-        "WETH/YFI"   = "0x186084ff790c65088ba694df11758fae4943ee9e" # WeightedPool2Tokens
+        "WETH/YFI" = "0x186084ff790c65088ba694df11758fae4943ee9e" # WeightedPool2Tokens
       }
       references = {
-        "RETH/WETH"  = "0xae78736Cd615f374D3085123A210448E74Fc6393" # token0 of RETH/WETH
+        "RETH/WETH" = "0xae78736Cd615f374D3085123A210448E74Fc6393" # token0 of RETH/WETH
         "STETH/WETH" = "0x7f39C581F595B53c5cb19bD0b3f8dA6c935E2Ca0" # token0 of STETH/WETH
       }
     }
   }
 
-<<<<<<< HEAD
-  origin "bittrex" {
-    type   = "bittrex"
-    params = {
-      symbol_aliases = {
-        "REP" = "REPV2"
-      }
-    }
-=======
   origin "binance" {
     type = "tick_generic_jq"
     url  = "https://api.binance.com/api/v3/ticker/24hr"
@@ -33,7 +24,7 @@
   origin "bitfinex" {
     type = "tick_generic_jq"
     url  = "https://api-pub.bitfinex.com/v2/tickers?symbols=ALL"
-    jq   = ".[] | select(.[0] == \"t\" + ($ucbase + $ucquote)) | {price: .[7], time: now|round, volume: .[8]}"
+    jq   = ".[] | select(.[0] == \"t\" + ($ucbase + $ucquote) or .[0] == \"t\" + ($ucbase + \":\" + $ucquote) ) | {price: .[7], time: now|round, volume: .[8]}"
   }
 
   origin "bitstamp" {
@@ -46,7 +37,6 @@
     type = "tick_generic_jq"
     url  = "https://api.pro.coinbase.com/products/$${ucbase}-$${ucquote}/ticker"
     jq   = "{price: .price, time: .time, volume: .volume}"
->>>>>>> 9d78b6d8
   }
 
   origin "curve" {
@@ -54,7 +44,11 @@
     contracts "ethereum" {
       addresses = {
         "RETH/WSTETH" = "0x447Ddd4960d9fdBF6af9a790560d0AF76795CB08",
-        "ETH/STETH"   = "0xDC24316b9AE028F1497c275EB9192a3Ea0f67022"
+        "ETH/STETH"   = "0xDC24316b9AE028F1497c275EB9192a3Ea0f67022",
+        "DAI/USDT" = "0xbEbc44782C7dB0a1A60Cb6fe97d0b483032FF1C7",
+        "FRAX/USDC" = "0xDcEF968d416a41Cdac0ED8702fAC8128A64241A2",
+        "WETH/LDO" = "0x9409280DC1e6D33AB7A8C6EC03e5763FB61772B5",
+        "USDT/WBTC" = "0xD51a44d3FaE010294C616388b506AcdA1bfAAE46"
       }
     }
   }
@@ -79,7 +73,7 @@
 
   origin "ishares" {
     type = "ishares"
-    url  = "https://ishares.com/uk/individual/en/products/287340/ishares-treasury-bond-1-3yr-ucits-etf?switchLocale=y&siteEntryPassthrough=true"
+    url = "https://ishares.com/uk/individual/en/products/287340/ishares-treasury-bond-1-3yr-ucits-etf?switchLocale=y&siteEntryPassthrough=true"
   }
 
   origin "kraken" {
@@ -96,7 +90,7 @@
 
   origin "okx" {
     type = "tick_generic_jq"
-    url  = "https://www.okx.com/api/v5/market/ticker?instId=$${ucbase}-$${ucquote}-SWAP"
+    url  = "https://www.okx.com/api/v5/market/ticker?instId=$${ucbase}-$${ucquote}&instType=SPOT"
     jq   = "{price: .data[0].last|tonumber, time: (.data[0].ts|tonumber/1000), volume: .data[0].vol24h|tonumber}"
   }
 
@@ -113,7 +107,11 @@
     type = "sushiswap"
     contracts "ethereum" {
       addresses = {
-        "YFI/WETH" = "0x088ee5007c98a9677165d78dd2109ae4a3d04d0c"
+        "YFI/WETH" = "0x088ee5007c98a9677165d78dd2109ae4a3d04d0c",
+        "WETH/CRV" = "0x58Dc5a51fE44589BEb22E8CE67720B5BC5378009",
+        "DAI/WETH" = "0xC3D03e4F041Fd4cD388c549Ee2A29a9E5075882f",
+        "WBTC/WETH" = "0xCEfF51756c56CeFFCA006cD410B03FFC46dd3a58",
+        "LINK/WETH" = "0xC40D16476380e4037e6b1A2594cAF6a6cc8Da967"
       }
     }
   }
@@ -127,7 +125,18 @@
         "MKR/USDC"  = "0xC486Ad2764D55C7dc033487D634195d6e4A6917E",
         "MKR/WETH"  = "0xe8c6c9227491C0a8156A0106A0204d881BB7E531",
         "USDC/WETH" = "0x88e6A0c2dDD26FEEb64F039a2c41296FcB3f5640",
-        "YFI/WETH"  = "0x04916039B1f59D9745Bf6E0a21f191D1e0A84287"
+        "YFI/WETH"  = "0x04916039B1f59D9745Bf6E0a21f191D1e0A84287",
+        "AAVE/WETH"  = "0x5aB53EE1d50eeF2C1DD3d5402789cd27bB52c1bB",
+        "WETH/CRV"  = "0x919Fa96e88d67499339577Fa202345436bcDaf79",
+        "DAI/USDC"  = "0x5777d92f208679db4b9778590fa3cab3ac9e2168",
+        "FRAX/USDT" = "0xc2A856c3afF2110c1171B8f942256d40E980C726",
+        "GNO/WETH" = "0xf56D08221B5942C428Acc5De8f78489A97fC5599",
+        "LDO/WETH" = "0xa3f558aebAecAf0e11cA4b2199cC5Ed341edfd74",
+        "UNI/WETH"  = "0x1d42064Fc4Beb5F8aAF85F4617AE8b3b5B8Bd801",
+        "WBTC/WETH"  = "0x4585FE77225b41b697C938B018E2Ac67Ac5a20c0",
+        "USDC/SNX" = "0x020C349A0541D76C16F501Abc6B2E9c98AdAe892",
+        "ARB/WETH" = "0x755E5A186F0469583bd2e80d1216E02aB88Ec6ca",
+        "DAI/FRAX" = "0x97e7d56A0408570bA1a7852De36350f7713906ec"
       }
     }
   }
@@ -147,22 +156,85 @@
     }
   }
 
-<<<<<<< HEAD
-  price_model "BTC/USD" "median" {
-    source "BTC/USD" "origin" { origin = "bitstamp" }
-    source "BTC/USD" "origin" { origin = "coinbasepro" }
-    source "BTC/USD" "origin" { origin = "gemini" }
-    source "BTC/USD" "origin" { origin = "kraken" }
-    min_sources = 3
-  }
-
-  price_model "ETH/BTC" "median" {
-    source "ETH/BTC" "origin" { origin = "bitstamp" }
-    source "ETH/BTC" "origin" { origin = "coinbasepro" }
-    source "ETH/BTC" "origin" { origin = "gemini" }
-    source "ETH/BTC" "origin" { origin = "kraken" }
-    min_sources = 3
-=======
+  data_model "AAVE/USD" {
+    median {
+      min_values = 4
+      indirect {
+        origin "binance" { query = "AAVE/USDT" }
+        reference { data_model = "USDT/USD" }
+      }
+      origin "coinbase" { query = "AAVE/USD" }
+      indirect {
+        origin "okx" { query = "AAVE/USDT" }
+        reference { data_model = "USDT/USD" }
+      }
+      origin "kraken" { query = "AAVE/USD" }
+      indirect {
+        alias "AAVE/ETH" {
+          origin "uniswapV3" { query = "AAVE/WETH" }
+        }
+        reference { data_model = "ETH/USD" }
+      }
+    }
+  }
+
+  data_model "ARB/USD" {
+    median {
+      min_values = 3
+      indirect {
+        origin "binance" { query = "ARB/USDT" }
+        reference { data_model = "USDT/USD" }
+      }
+      origin "coinbase" { query = "ARB/USD" }
+      origin "kraken" { query = "ARB/USD" }
+      indirect {
+        alias "ARB/ETH" {
+          origin "uniswapV3" { query = "ARB/WETH" }
+        }
+        reference { data_model = "ETH/USD" }
+      }
+      indirect {
+        origin "okx" { query = "ARB/USDT" }
+        reference { data_model = "USDT/USD" }
+      }
+    }
+  }
+
+  data_model "AVAX/USD" {
+    median {
+      min_values = 3
+      indirect {
+        origin "binance" { query = "AVAX/USDT" }
+        reference { data_model = "USDT/USD" }
+      }
+      origin "coinbase" { query = "AVAX/USD" }
+      origin "kraken" { query = "AVAX/USD" }
+      origin "bitstamp" { query = "AVAX/USD" }
+      indirect {
+        origin "kucoin" { query = "AVAX/USDT" }
+        reference { data_model = "USDT/USD" }
+      }
+    }
+  }
+
+  data_model "BNB/USD" {
+    median {
+      min_values = 2
+      indirect {
+        origin "binance" { query = "BNB/USDT" }
+        reference { data_model = "USDT/USD" }
+      }
+      indirect {
+        origin "kucoin" { query = "BNB/USDT" }
+        reference { data_model = "USDT/USD" }
+      }
+      indirect {
+        origin "okx" { query = "BNB/USDT" }
+        reference { data_model = "USDT/USD" }
+      }
+    }
+  }
+
   data_model "BTC/USD" {
     median {
       min_values = 3
@@ -171,7 +243,67 @@
       origin "gemini" { query = "BTC/USD" }
       origin "kraken" { query = "BTC/USD" }
     }
->>>>>>> 9d78b6d8
+  }
+
+  data_model "CRV/USD" {
+    median {
+      min_values = 3
+      indirect {
+        origin "binance" { query = "CRV/USDT" }
+        reference { data_model = "USDT/USD" }
+      }
+      origin "coinbase" { query = "CRV/USD" }
+      indirect {
+        alias "CRV/ETH" {
+          origin "uniswapV3" { query = "CRV/WETH" }
+        }
+        reference { data_model = "ETH/USD" }
+      }
+      origin "kraken" { query = "CRV/USD" }
+      indirect {
+        alias "ETH/CRV" {
+          origin "sushiswap" { query = "WETH/CRV" }
+        }
+        reference { data_model = "ETH/USD" }
+      }
+      indirect {
+        origin "okx" { query = "CRV/USDT" }
+        reference { data_model = "USDT/USD" }
+      }
+    }
+  }
+
+  data_model "DAI/USD" {
+    median {
+      min_values = 5
+      indirect {
+        alias "DAI/USDC" {
+          origin "uniswapV3" { query = "DAI/USDC" }
+        }
+        reference { data_model = "USDC/USD" }
+      }
+      indirect {
+        origin "binance" { query = "USDT/DAI" }
+        reference { data_model = "USDT/USD" }
+      }
+      origin "kraken" { query = "DAI/USD" }
+      origin "coinbase" { query = "DAI/USD" }
+      origin "gemini" { query = "DAI/USD" }
+      indirect {
+        origin "okx" { query = "ETH/DAI" }
+        reference { data_model = "ETH/USD" }
+      }
+      indirect {
+        alias "DAI/ETH" {
+          origin "sushiswap" { query = "DAI/WETH" }
+        }
+        reference { data_model = "ETH/USD" }
+      }
+      indirect {
+        origin "curve" { query = "DAI/USDT" }
+        reference { data_model = "USDT/USD" }
+      }
+    }
   }
 
   data_model "ETH/BTC" {
@@ -196,24 +328,30 @@
       origin "coinbase" { query = "ETH/USD" }
       origin "gemini" { query = "ETH/USD" }
       origin "kraken" { query = "ETH/USD" }
-      indirect {
-        alias "ETH/USDC" {
-          origin "uniswapV3" { query = "WETH/USDC" }
-        }
+    }
+  }
+
+  data_model "FRAX/USD" {
+    median {
+      min_values = 2
+      indirect {
+        origin "curve" { query = "FRAX/USDC" }
         reference { data_model = "USDC/USD" }
       }
+      indirect {
+        origin "uniswapV3" { query = "FRAX/USDT" }
+        reference { data_model = "USDT/USD" }
+      }
+      indirect {
+        origin "uniswapV3" { query = "DAI/FRAX" }
+        reference { data_model = "DAI/USD" }
+      }
     }
   }
 
   data_model "GNO/USD" {
     median {
-      min_values = 3
-      indirect {
-        alias "ETH/GNO" {
-          origin "balancerV2" { query = "WETH/GNO" }
-        }
-        reference { data_model = "ETH/USD" }
-      }
+      min_values = 2
       indirect {
         alias "GNO/ETH" {
           origin "uniswapV3" { query = "GNO/WETH" }
@@ -221,53 +359,67 @@
         reference { data_model = "ETH/USD" }
       }
       indirect {
-        origin "kraken" { query = "GNO/BTC" }
-        reference { data_model = "BTC/USD" }
-      }
-      indirect {
         origin "binance" { query = "GNO/USDT" }
         reference { data_model = "USDT/USD" }
       }
-    }
-  }
-
-<<<<<<< HEAD
-  price_model "MANA/USD" "median" {
-    source "MANA/USD" "indirect" {
-      source "MANA/BTC" "origin" { origin = "binance" }
-      source "BTC/USD" "origin" { origin = "." }
-    }
-    source "MANA/USD" "origin" { origin = "coinbasepro" }
-    source "MANA/USD" "origin" { origin = "kraken" }
-    source "MANA/USD" "indirect" {
-      source "MANA/USDT" "origin" { origin = "okx" }
-      source "USDT/USD" "origin" { origin = "." }
-    }
-    source "MANA/USD" "indirect" {
-      source "MANA/KRW" "origin" { origin = "upbit" }
-      source "KRW/USD" "origin" { origin = "openexchangerates" }
-    }
-    min_sources = 3
-=======
+      origin "coinbase" { query = "GNO/USD" }
+      indirect {
+        alias "GNO/ETH" {
+          origin "balancerV2" { query = "GNO/WETH" }
+        }
+        reference { data_model = "ETH/USD" }
+      }
+    }
+  }
+
   data_model "IBTA/USD" {
     origin "ishares" { query = "IBTA/USD" }
->>>>>>> 9d78b6d8
+  }
+
+  data_model "LDO/USD" {
+    median {
+      min_values = 4
+      indirect {
+        origin "binance" { query = "LDO/USDT" }
+        reference { data_model = "USDT/USD" }
+      }
+      origin "coinbase" { query = "LDO/USD" }
+      indirect {
+        alias "LDO/ETH" {
+          origin "uniswapV3" { query = "LDO/WETH" }
+        }
+        reference { data_model = "ETH/USD" }
+      }
+      origin "kraken" { query = "LDO/USD" }
+      indirect {
+        alias "LDO/ETH" {
+          origin "curve" { query = "LDO/WETH" }
+        }
+        reference { data_model = "ETH/USD" }
+      }
+    }
   }
 
   data_model "LINK/USD" {
     median {
-      min_values = 3
-      indirect {
-        origin "binance" { query = "LINK/BTC" }
-        reference { data_model = "BTC/USD" }
-      }
-      origin "bitstamp" { query = "LINK/USD" }
+      min_values = 5
+      indirect {
+        origin "binance" { query = "LINK/USDT" }
+        reference { data_model = "USDT/USD" }
+      }
       origin "coinbase" { query = "LINK/USD" }
-      origin "gemini" { query = "LINK/USD" }
-      origin "kraken" { query = "LINK/USD" }
       indirect {
         alias "LINK/ETH" {
           origin "uniswapV3" { query = "LINK/WETH" }
+        }
+        reference { data_model = "ETH/USD" }
+      }
+      origin "kraken" { query = "LINK/USD" }
+      origin "gemini" { query = "LINK/USD" }
+      origin "bitstamp" { query = "LINK/USD" }
+      indirect {
+        alias "LINK/ETH" {
+          origin "sushiswap" { query = "LINK/WETH" }
         }
         reference { data_model = "ETH/USD" }
       }
@@ -341,6 +493,21 @@
     }
   }
 
+  data_model "OP/USD" {
+    median {
+      min_values = 2
+      indirect {
+        origin "binance" { query = "OP/USDT" }
+        reference { data_model = "USDT/USD" }
+      }
+      origin "coinbase" { query = "OP/USD" }
+      indirect {
+        origin "okx" { query = "OP/USDT" }
+        reference { data_model = "USDT/USD" }
+      }
+    }
+  }
+
   data_model "RETH/ETH" {
     median {
       min_values = 3
@@ -362,6 +529,39 @@
     }
   }
 
+  data_model "SNX/USD" {
+    median {
+      min_values = 3
+      indirect {
+        origin "binance" { query = "SNX/USDT" }
+        reference { data_model = "USDT/USD" }
+      }
+      origin "coinbase" { query = "SNX/USD" }
+      indirect {
+        origin "uniswapV3" { query = "USDC/SNX" }
+        reference { data_model = "USDC/USD" }
+      }
+      origin "kraken" { query = "SNX/USD" }
+    }
+  }
+
+  data_model "SOL/USD" {
+    median {
+      min_values = 3
+      indirect {
+        origin "binance" { query = "SOL/USDT" }
+        reference { data_model = "USDT/USD" }
+      }
+      origin "coinbase" { query = "SOL/USD" }
+      origin "kraken" { query = "SOL/USD" }
+      origin "gemini" { query = "SOL/USD" }
+      indirect {
+        origin "okx" { query = "SOL/USDT" }
+        reference { data_model = "USDT/USD" }
+      }
+    }
+  }
+
   data_model "STETH/ETH" {
     median {
       min_values = 2
@@ -372,19 +572,46 @@
     }
   }
 
-<<<<<<< HEAD
-  price_model "USDC/USD" "median" {
-    source "USDC/USD" "origin" { origin = "gemini" }
-    source "USDC/USD" "origin" { origin = "kraken" }
-    min_sources = 2
-=======
+  data_model "UNI/USD" {
+    median {
+      min_values = 4
+      indirect {
+        origin "binance" { query = "UNI/USDT" }
+        reference { data_model = "USDT/USD" }
+      }
+      origin "coinbase" { query = "UNI/USD" }
+      origin "kraken" { query = "UNI/USD" }
+      origin "bitstamp" { query = "UNI/USD" }
+      indirect {
+        alias "UNI/ETH" {
+          origin "uniswapV3" { query = "UNI/WETH"}
+        }
+        reference { data_model = "ETH/USD" }
+      }
+    }
+  }
+
   data_model "USDC/USD" {
     median {
-      min_values = 2
+      min_values = 5
+      indirect {
+        origin "binance" { query = "BTC/USDC" }
+        reference { data_model = "BTC/USD" }
+      }
+      origin "kraken" { query ="USDC/USD" }
+      indirect {
+        alias "USDC/ETH" {
+          origin "uniswapV3" { query = "USDC/WETH" }
+        }
+        reference { data_model = "ETH/USD" }
+      }
+      indirect {
+        origin "curve" { query = "USDC/USDT" }
+        reference { data_model = "USDT/USD" }
+      }
+      origin "bitstamp" { query = "USDC/USD" }
       origin "gemini" { query = "USDC/USD" }
-      origin "kraken" { query = "USDC/USD" }
-    }
->>>>>>> 9d78b6d8
+    }
   }
 
   data_model "USDT/USD" {
@@ -402,6 +629,33 @@
       indirect {
         origin "okx" { query = "BTC/USDT" }
         reference { data_model = "BTC/USD" }
+      }
+    }
+  }
+
+  data_model "WBTC/USD" {
+    median {
+      min_values = 3
+      indirect {
+        alias "WBTC/ETH" {
+          origin "uniswapV3" { query = "WBTC/WETH" }
+        }
+        reference { data_model = "ETH/USD" }
+      }
+      indirect {
+        origin "binance" { query = "WBTC/BTC" }
+        reference { data_model = "BTC/USD" }
+      }
+      indirect {
+        origin "curve" { query = "WBTC/USDT" }
+        reference { data_model = "USDT/USD" }
+      }
+      origin "coinbase" { query = "WBTC/USD" }
+      indirect {
+        alias "WBTC/ETH" {
+          origin "sushiswap" { query = "WBTC/WETH" }
+        }
+        reference { data_model = "ETH/USD" }
       }
     }
   }
@@ -420,6 +674,22 @@
     }
   }
 
+  data_model "XTZ/USD" {
+    median {
+      min_values = 2
+      indirect {
+        origin "binance" { query = "XTZ/USDT" }
+        reference { data_model = "USDT/USD" }
+      }
+      origin "coinbase" { query = "XTZ/USD" }
+      origin "kraken" { query = "XTZ/USD" }
+      indirect {
+        origin "bitfinex" { query = "XTZ/BTC" }
+        reference { data_model = "BTC/USD" }
+      }
+    }
+  }
+
   data_model "YFI/USD" {
     median {
       min_values = 2
