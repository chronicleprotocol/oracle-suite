# Test config for the gofernext apps. Not ready for production use.

gofernext {
<<<<<<< HEAD
  origin "coinbase" {
    type = "tick_generic_jq"
    url  = "https://api.pro.coinbase.com/products/$${ucbase}-$${ucquote}/ticker"
    jq   = "{price: .price, time: .time, volume: .volume}"
  }

  origin "curve" {
    type = "curve"
    contracts "ethereum" {
      addresses = {
        "RETH/WSTETH" = "0x447Ddd4960d9fdBF6af9a790560d0AF76795CB08",
        "ETH/STETH"   = "0xDC24316b9AE028F1497c275EB9192a3Ea0f67022"
=======
  origin "balancerV2" {
    type = "balancerV2"
    contracts "ethereum" {
      addresses = {
        "WETH/GNO" = "0xF4C0DD9B82DA36C07605df83c8a416F11724d88b" # WeightedPool2Tokens
        "RETH/WETH" = "0x1E19CF2D73a72Ef1332C882F20534B6519Be0276" # MetaStablePool
        "STETH/WETH" = "0x32296969ef14eb0c6d29669c550d4a0449130230" # MetaStablePool
        "WETH/YFI" = "0x186084ff790c65088ba694df11758fae4943ee9e" # WeightedPool2Tokens
      }
      references = {
        "RETH/WETH" = "0xae78736Cd615f374D3085123A210448E74Fc6393" # token0 of RETH/WETH
        "STETH/WETH" = "0x7f39C581F595B53c5cb19bD0b3f8dA6c935E2Ca0" # token0 of STETH/WETH
>>>>>>> ce46a574
      }
    }
  }

  origin "binance" {
    type = "tick_generic_jq"
    url  = "https://api.binance.com/api/v3/ticker/24hr"
    jq   = ".[] | select(.symbol == ($ucbase + $ucquote)) | {price: .lastPrice, volume: .volume, time: (.closeTime / 1000)}"
  }

  origin "bitfinex" {
    type = "tick_generic_jq"
    url  = "https://api-pub.bitfinex.com/v2/tickers?symbols=ALL"
    jq   = ".[] | select(.[0] == \"t\" + ($ucbase + $ucquote)) | {price: .[7], time: now|round, volume: .[8]}"
  }

  origin "bitstamp" {
    type = "tick_generic_jq"
    url  = "https://www.bitstamp.net/api/v2/ticker/$${lcbase}$${lcquote}"
    jq   = "{price: .last, time: .timestamp, volume: .volume}"
  }

  origin "coinbase" {
    type = "tick_generic_jq"
    url  = "https://api.pro.coinbase.com/products/$${ucbase}-$${ucquote}/ticker"
    jq   = "{price: .price, time: .time, volume: .volume}"
  }

  origin "gemini" {
    type = "tick_generic_jq"
    url  = "https://api.gemini.com/v1/pubticker/$${lcbase}$${lcquote}"
    jq   = "{price: .last, time: (.volume.timestamp/1000), volume: null}"
  }

  origin "huobi" {
    type = "tick_generic_jq"
    url  = "https://api.huobi.pro/market/tickers"
    jq   = ".data[] | select(.symbol == ($lcbase+$lcquote)) | {price: .close, volume: .vol, time: now|round}"
  }

  origin "ishares" {
    type = "ishares"
    url = "https://ishares.com/uk/individual/en/products/287340/ishares-treasury-bond-1-3yr-ucits-etf?switchLocale=y&siteEntryPassthrough=true"
  }

  origin "kraken" {
    type = "tick_generic_jq"
    url  = "https://api.kraken.com/0/public/Ticker?pair=$${ucbase}/$${ucquote}"
    jq   = "($ucbase + \"/\" + $ucquote) as $pair | {price: .result[$pair].c[0]|tonumber, time: now|round, volume: .result[$pair].v[0]|tonumber}"
  }

  origin "okx" {
    type = "tick_generic_jq"
    url  = "https://www.okx.com/api/v5/market/ticker?instId=$${ucbase}-$${ucquote}-SWAP"
    jq   = "{price: .data[0].last|tonumber, time: (.data[0].ts|tonumber/1000), volume: .data[0].vol24h|tonumber}"
  }

  origin "upbit" {
    type = "tick_generic_jq"
    url  = "https://api.upbit.com/v1/ticker?markets=$${ucquote}-$${ucbase}"
    jq   = "{price: .[0].trade_price, time: (.[0].timestamp/1000), volume: .[0].acc_trade_volume_24h}"
  }

  data_model "BTC/USD" {
    median {
      min_values = 3
      origin "bitstamp" { query = "BTC/USD" }
      origin "coinbase" { query = "BTC/USD" }
      origin "gemini" { query = "BTC/USD" }
      origin "kraken" { query = "BTC/USD" }
    }
  }

  data_model "ETH/BTC" {
    median {
      min_values = 3
      origin "binance" { query = "ETH/BTC" }
      origin "bitstamp" { query = "ETH/BTC" }
      origin "coinbase" { query = "ETH/BTC" }
      origin "gemini" { query = "ETH/BTC" }
      origin "kraken" { query = "ETH/BTC" }
    }
  }

  data_model "ETH/USD" {
    median {
      min_values = 3
      indirect {
        origin "binance" { query = "ETH/BTC" }
        reference { data_model = "BTC/USD" }
      }
      origin "bitstamp" { query = "ETH/USD" }
      origin "coinbase" { query = "ETH/USD" }
      origin "gemini" { query = "ETH/USD" }
      origin "kraken" { query = "ETH/USD" }
    }
  }

  data_model "IBTA/USD" {
    origin "ishares" { query = "IBTA/USD" }
  }

  data_model "LINK/USD" {
    median {
      min_values = 3
      indirect {
        origin "binance" { query = "LINK/BTC" }
        reference { data_model = "BTC/USD" }
      }
      origin "bitstamp" { query = "LINK/USD" }
      origin "coinbase" { query = "LINK/USD" }
      origin "gemini" { query = "LINK/USD" }
      origin "kraken" { query = "LINK/USD" }
    }
  }

  data_model "MANA/USD" {
    median {
      min_values = 2
      indirect {
        origin "binance" { query = "MANA/BTC" }
        reference { data_model = "BTC/USD" }
      }
      origin "coinbase" { query = "MANA/USD" }
      origin "kraken" { query = "MANA/USD" }
      indirect {
        origin "okx" { query = "MANA/USDT" }
        reference { data_model = "USDT/USD" }
      }
    }
  }

  data_model "MATIC/USD" {
    median {
      min_values = 3
      indirect {
        origin "binance" { query = "MATIC/USDT" }
        reference { data_model = "USDT/USD" }
      }
      origin "coinbase" { query = "MATIC/USD" }
      origin "gemini" { query = "MATIC/USD" }
      indirect {
        origin "huobi" { query = "MATIC/USDT" }
        reference { data_model = "USDT/USD" }
      }
      origin "kraken" { query = "MATIC/USD" }
    }
  }

  data_model "MKR/USD" {
    median {
      min_values = 3
      indirect {
        origin "binance" { query = "MKR/BTC" }
        reference { data_model = "BTC/USD" }
      }
      origin "bitstamp" { query = "MKR/USD" }
      origin "coinbase" { query = "MKR/USD" }
      origin "gemini" { query = "MKR/USD" }
      origin "kraken" { query = "MKR/USD" }
    }
  }

  data_model "MKR/ETH" {
    median {
      min_values = 3
      indirect {
        origin "binance" { query = "MKR/BTC" }
        reference { data_model = "ETH/BTC" }
      }
      indirect {
        origin "bitstamp" { query = "MKR/USD" }
        reference { data_model = "ETH/USD" }
      }
      indirect {
        origin "coinbase" { query = "MKR/USD" }
        reference { data_model = "ETH/USD" }
      }
      indirect {
        origin "gemini" { query = "MKR/USD" }
        reference { data_model = "ETH/USD" }
      }
      indirect {
        origin "kraken" { query = "MKR/USD" }
        reference { data_model = "ETH/USD" }
      }
    }
  }

  data_model "USDC/USD" {
    median {
      min_values = 2
      origin "gemini" { query ="USDC/USD" }
      origin "kraken" { query ="USDC/USD" }
    }
  }

  data_model "USDT/USD" {
    median {
      min_values = 3
      indirect {
        origin "binance" { query = "BTC/USDT" }
        reference { data_model = "BTC/USD" }
      }
      alias "USDT/USD" {
        origin "bitfinex" { query = "UST/USD" }
      }
      origin "coinbase" { query = "USDT/USD" }
      origin "kraken" { query = "USDT/USD" }
      indirect {
        origin "okx" { query = "BTC/USDT" }
        reference { data_model = "BTC/USD" }
      }
    }
  }

  data_model "YFI/USD" {
    median {
      min_values = 2
      indirect {
        alias "ETH/YFI" {
          origin "balancerV2" { query = "WETH/YFI" }
        }
        reference { data_model = "ETH/USD" }
      }
      indirect {
        origin "binance" { query = "YFI/USDT" }
        reference { data_model = "USDT/USD" }
      }
      origin "coinbase" { query = "YFI/USD" }
      origin "kraken" { query = "YFI/USD" }
      indirect {
        origin "okx" { query = "YFI/USDT" }
        reference { data_model = "USDT/USD" }
      }
    }
  }
}<|MERGE_RESOLUTION|>--- conflicted
+++ resolved
@@ -1,20 +1,6 @@
 # Test config for the gofernext apps. Not ready for production use.
 
 gofernext {
-<<<<<<< HEAD
-  origin "coinbase" {
-    type = "tick_generic_jq"
-    url  = "https://api.pro.coinbase.com/products/$${ucbase}-$${ucquote}/ticker"
-    jq   = "{price: .price, time: .time, volume: .volume}"
-  }
-
-  origin "curve" {
-    type = "curve"
-    contracts "ethereum" {
-      addresses = {
-        "RETH/WSTETH" = "0x447Ddd4960d9fdBF6af9a790560d0AF76795CB08",
-        "ETH/STETH"   = "0xDC24316b9AE028F1497c275EB9192a3Ea0f67022"
-=======
   origin "balancerV2" {
     type = "balancerV2"
     contracts "ethereum" {
@@ -27,7 +13,6 @@
       references = {
         "RETH/WETH" = "0xae78736Cd615f374D3085123A210448E74Fc6393" # token0 of RETH/WETH
         "STETH/WETH" = "0x7f39C581F595B53c5cb19bD0b3f8dA6c935E2Ca0" # token0 of STETH/WETH
->>>>>>> ce46a574
       }
     }
   }
@@ -54,6 +39,16 @@
     type = "tick_generic_jq"
     url  = "https://api.pro.coinbase.com/products/$${ucbase}-$${ucquote}/ticker"
     jq   = "{price: .price, time: .time, volume: .volume}"
+  }
+
+  origin "curve" {
+    type = "curve"
+    contracts "ethereum" {
+      addresses = {
+        "RETH/WSTETH" = "0x447Ddd4960d9fdBF6af9a790560d0AF76795CB08",
+        "ETH/STETH"   = "0xDC24316b9AE028F1497c275EB9192a3Ea0f67022"
+      }
+    }
   }
 
   origin "gemini" {
@@ -144,22 +139,6 @@
     }
   }
 
-  data_model "MANA/USD" {
-    median {
-      min_values = 2
-      indirect {
-        origin "binance" { query = "MANA/BTC" }
-        reference { data_model = "BTC/USD" }
-      }
-      origin "coinbase" { query = "MANA/USD" }
-      origin "kraken" { query = "MANA/USD" }
-      indirect {
-        origin "okx" { query = "MANA/USDT" }
-        reference { data_model = "USDT/USD" }
-      }
-    }
-  }
-
   data_model "MATIC/USD" {
     median {
       min_values = 3
