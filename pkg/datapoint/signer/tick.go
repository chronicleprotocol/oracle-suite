//  Copyright (C) 2021-2023 Chronicle Labs, Inc.
//
//  This program is free software: you can redistribute it and/or modify
//  it under the terms of the GNU Affero General Public License as
//  published by the Free Software Foundation, either version 3 of the
//  License, or (at your option) any later version.
//
//  This program is distributed in the hope that it will be useful,
//  but WITHOUT ANY WARRANTY; without even the implied warranty of
//  MERCHANTABILITY or FITNESS FOR A PARTICULAR PURPOSE.  See the
//  GNU Affero General Public License for more details.
//
//  You should have received a copy of the GNU Affero General Public License
//  along with this program.  If not, see <http://www.gnu.org/licenses/>.

package signer

import (
	"context"

	"github.com/defiweb/go-eth/crypto"
	"github.com/defiweb/go-eth/types"
	"github.com/defiweb/go-eth/wallet"

	"github.com/chronicleprotocol/oracle-suite/pkg/contract/chronicle"
	"github.com/chronicleprotocol/oracle-suite/pkg/datapoint"
	"github.com/chronicleprotocol/oracle-suite/pkg/datapoint/value"
)

// TickSigner signs tick data points and recovers the signer address from a
// signature.
type TickSigner struct {
	signer wallet.Key
}

// NewTickSigner creates a new TickSigner instance.
func NewTickSigner(signer wallet.Key) *TickSigner {
	return &TickSigner{signer: signer}
}

// Supports implements the Signer interface.
func (t *TickSigner) Supports(_ context.Context, data datapoint.Point) bool {
	_, ok := data.Value.(value.Tick)
	return ok
}

// Sign implements the Signer interface.
//
<<<<<<< HEAD

=======
//nolint:gomnd
>>>>>>> f3f2091d
func (t *TickSigner) Sign(_ context.Context, model string, data datapoint.Point) (*types.Signature, error) {
	return t.signer.SignMessage(
		chronicle.ConstructMedianPokeMessage(
			model,
			data.Value.(value.Tick).Price,
			data.Time,
		),
	)
}

// TickRecoverer recovers the signer address from a tick data point and a
// signature.
type TickRecoverer struct {
	recoverer crypto.Recoverer
}

// NewTickRecoverer creates a new TickRecoverer instance.
func NewTickRecoverer(recoverer crypto.Recoverer) *TickRecoverer {
	return &TickRecoverer{recoverer: recoverer}
}

// Supports implements the Recoverer interface.
func (t *TickRecoverer) Supports(_ context.Context, data datapoint.Point) bool {
	_, ok := data.Value.(value.Tick)
	return ok
}

// Recover implements the Recoverer interface.
//
<<<<<<< HEAD

=======
//nolint:gomnd
>>>>>>> f3f2091d
func (t *TickRecoverer) Recover(
	_ context.Context,
	model string,
	data datapoint.Point,
	signature types.Signature,
) (*types.Address, error) {
	return t.recoverer.RecoverMessage(
		chronicle.ConstructMedianPokeMessage(
			model,
			data.Value.(value.Tick).Price,
			data.Time,
		),
		signature,
	)
}<|MERGE_RESOLUTION|>--- conflicted
+++ resolved
@@ -45,12 +45,6 @@
 }
 
 // Sign implements the Signer interface.
-//
-<<<<<<< HEAD
-
-=======
-//nolint:gomnd
->>>>>>> f3f2091d
 func (t *TickSigner) Sign(_ context.Context, model string, data datapoint.Point) (*types.Signature, error) {
 	return t.signer.SignMessage(
 		chronicle.ConstructMedianPokeMessage(
@@ -79,12 +73,6 @@
 }
 
 // Recover implements the Recoverer interface.
-//
-<<<<<<< HEAD
-
-=======
-//nolint:gomnd
->>>>>>> f3f2091d
 func (t *TickRecoverer) Recover(
 	_ context.Context,
 	model string,
