--- conflicted
+++ resolved
@@ -33,21 +33,13 @@
 var (
 	abi = goethABI.NewABI()
 
-<<<<<<< HEAD
-	abiMedian         *goethABI.Contract
-	abiScribe         *goethABI.Contract
-	abiOpScribe       *goethABI.Contract
-	abiWatRegistry    *goethABI.Contract
-	abiChainlog       *goethABI.Contract
-	abiConfigRegistry *goethABI.Contract
-=======
 	abiMedian       *goethABI.Contract
 	abiScribe       *goethABI.Contract
 	abiOpScribe     *goethABI.Contract
 	abiWatRegistry  *goethABI.Contract
 	abiFeedRegistry *goethABI.Contract
 	abiChainlog     *goethABI.Contract
->>>>>>> aed6ddae
+	abiConfigRegistry *goethABI.Contract
 )
 
 func init() {
@@ -130,16 +122,14 @@
 
 	abiScribe.Methods["poke"] = abiScribe.Methods["poke_optimized_7136211"]
 	abiOpScribe.Methods["opPoke"] = abiOpScribe.Methods["opPoke_optimized_397084999"]
-<<<<<<< HEAD
 
+  abiFeedRegistry.Methods["feeds(address)"] = abiFeedRegistry.Methods["feeds2"]
+  
 	abiConfigRegistry, _ = abi.ParseSignatures(
 		`latest()(string memory)`,
 		`get(uint256)(string memory, uint32)`,
 		`latestIndex()(uint256)`,
 	)
-=======
-	abiFeedRegistry.Methods["feeds(address)"] = abiFeedRegistry.Methods["feeds2"]
->>>>>>> aed6ddae
 }
 
 type PokeData struct {
