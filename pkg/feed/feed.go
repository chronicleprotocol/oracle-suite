//  Copyright (C) 2021-2023 Chronicle Labs, Inc.
//
//  This program is free software: you can redistribute it and/or modify
//  it under the terms of the GNU Affero General Public License as
//  published by the Free Software Foundation, either version 3 of the
//  License, or (at your option) any later version.
//
//  This program is distributed in the hope that it will be useful,
//  but WITHOUT ANY WARRANTY; without even the implied warranty of
//  MERCHANTABILITY or FITNESS FOR A PARTICULAR PURPOSE.  See the
//  GNU Affero General Public License for more details.
//
//  You should have received a copy of the GNU Affero General Public License
//  along with this program.  If not, see <http://www.gnu.org/licenses/>.

package feed

import (
	"context"
	"encoding/json"
	"errors"

	"github.com/chronicleprotocol/oracle-suite/pkg/datapoint"
	"github.com/chronicleprotocol/oracle-suite/pkg/log/null"
	"github.com/chronicleprotocol/oracle-suite/pkg/transport/messages"
	"github.com/chronicleprotocol/oracle-suite/pkg/util/timeutil"

	"github.com/chronicleprotocol/oracle-suite/pkg/log"
	"github.com/chronicleprotocol/oracle-suite/pkg/transport"
)

const LoggerTag = "FEED"

// Feed is a service which periodically fetches data points and then sends them to
// the network using transport layer.
type Feed struct {
	ctx    context.Context
	waitCh chan error
	log    log.Logger

	dataProvider datapoint.Provider
	dataModels   []string
	signers      []datapoint.Signer
	transport    transport.Service
	interval     *timeutil.Ticker
}

// Config is the configuration for the Feed.
type Config struct {
	// DataModels is a list of data models handled by the Feed.
	DataModels []string

	// DataProvider is a data provider which is used to fetch data points.
	DataProvider datapoint.Provider

	// Signers is a list of signers used to sign data points.
	Signers []datapoint.Signer

	// Transport is an implementation of transport used to send prices to
	// the network.
	Transport transport.Service

	// Interval describes how often data points should be sent to the network.
	Interval *timeutil.Ticker

	// Logger is a current logger interface used by the Feed.
	// If nil, null logger will be used.
	Logger log.Logger
}

// New creates a new instance of the Feed.
func New(cfg Config) (*Feed, error) {
	if cfg.DataModels == nil {
		return nil, errors.New("data provider must not be nil")
	}
	if cfg.Transport == nil {
		return nil, errors.New("transport must not be nil")
	}
	if cfg.Logger == nil {
		cfg.Logger = null.New()
	}

	ll := cfg.Logger.WithField("tag", LoggerTag)
	for _, model := range cfg.DataModels {
		ll.
			WithField("model", model).
			Info("Data model")
	}

	g := &Feed{
		waitCh:       make(chan error),
		log:          ll,
		dataProvider: cfg.DataProvider,
		dataModels:   cfg.DataModels,
		signers:      cfg.Signers,
		transport:    cfg.Transport,
		interval:     cfg.Interval,
	}
	return g, nil
}

// Start implements the supervisor.Service interface.
func (f *Feed) Start(ctx context.Context) error {
	if f.ctx != nil {
		return errors.New("service can be started only once")
	}
	if ctx == nil {
		return errors.New("context must not be nil")
	}
	f.log.Debug("Starting")
	f.ctx = ctx
	f.interval.Start(f.ctx)
	go f.broadcasterRoutine()
	go f.contextCancelHandler()
	return nil
}

// Wait implements the supervisor.Service interface.
func (f *Feed) Wait() <-chan error {
	return f.waitCh
}

// broadcast sends data point to the network.
func (f *Feed) broadcast(model string, point datapoint.Point) {
	found := false
	for _, signer := range f.signers {
		if !signer.Supports(f.ctx, point) {
			continue
		}
		found = true
		sig, err := signer.Sign(f.ctx, model, point)
		if err != nil {
			f.log.
				WithError(err).
				WithFields(point.LogFields()).
				Error("Unable to sign data point")
		}
		msg := &messages.DataPoint{
			Model:     model,
			Value:     point,
			Signature: *sig,
		}
		if err := f.transport.Broadcast(messages.DataPointV1MessageName, msg); err != nil {
			f.log.
				WithError(err).
				WithFields(msg.LogFields()).
				Error("Unable to broadcast data point")
		} else {
			f.log.
				WithFields(msg.LogFields()).
				Info("Data point broadcast")
		}
	}
	if !found {
		f.log.
			WithField("model", model).
			WithFields(point.LogFields()).
			Warn("Unable to find signer for data point")
	}
}

func (f *Feed) broadcasterRoutine() {
	for {
		select {
		case <-f.ctx.Done():
			return
		case <-f.interval.TickCh():
			// Fetch data points from the data provider.
			points, err := f.dataProvider.DataPoints(f.ctx, f.dataModels...)
			if err != nil {
				f.log.
					WithError(err).
					Error("Unable to update data points")
				continue
			}

			// Send data points to the network.
			for model, point := range points {
				if err := point.Validate(); err != nil {
					if log.IsLevel(f.log, log.Debug) {
						trace, _ := json.Marshal(point)
						f.log.
							WithError(err).
							WithFields(point.LogFields()).
							WithField("trace", string(trace)).
							Debug("Invalid data point trace")
					}
					f.log.
						WithError(err).
<<<<<<< HEAD
=======
						Error("Unable to get data point")
					continue
				}
				if err := point.Validate(); err != nil {
					f.log.
						WithError(err).
>>>>>>> 3e01f135
						WithFields(point.LogFields()).
						Error("Unable to broadcast data point, data point is invalid")
					continue
				}
				f.broadcast(model, point)
			}
		}
	}
}

func (f *Feed) contextCancelHandler() {
	defer func() { close(f.waitCh) }()
	defer f.log.Info("Stopped")
	<-f.ctx.Done()
}<|MERGE_RESOLUTION|>--- conflicted
+++ resolved
@@ -54,9 +54,12 @@
 	DataProvider datapoint.Provider
 
 	// Signers is a list of signers used to sign data points.
+	//
+	// If none of the provided signers can sign the data point, it will be
+	// skipped.
 	Signers []datapoint.Signer
 
-	// Transport is an implementation of transport used to send prices to
+	// Transport is an implementation of transport used to send data points to
 	// the network.
 	Transport transport.Service
 
@@ -73,30 +76,31 @@
 	if cfg.DataModels == nil {
 		return nil, errors.New("data provider must not be nil")
 	}
+	if cfg.DataProvider == nil {
+		return nil, errors.New("data provider must not be nil")
+	}
 	if cfg.Transport == nil {
 		return nil, errors.New("transport must not be nil")
 	}
+	if len(cfg.DataModels) == 0 {
+		return nil, errors.New("at least one data model must be provided")
+	}
+	if len(cfg.Signers) == 0 {
+		return nil, errors.New("at least one signer must be provided")
+	}
 	if cfg.Logger == nil {
 		cfg.Logger = null.New()
 	}
-
-	ll := cfg.Logger.WithField("tag", LoggerTag)
-	for _, model := range cfg.DataModels {
-		ll.
-			WithField("model", model).
-			Info("Data model")
-	}
-
-	g := &Feed{
+	f := &Feed{
 		waitCh:       make(chan error),
-		log:          ll,
+		log:          cfg.Logger.WithField("tag", LoggerTag),
 		dataProvider: cfg.DataProvider,
 		dataModels:   cfg.DataModels,
 		signers:      cfg.Signers,
 		transport:    cfg.Transport,
 		interval:     cfg.Interval,
 	}
-	return g, nil
+	return f, nil
 }
 
 // Start implements the supervisor.Service interface.
@@ -107,9 +111,13 @@
 	if ctx == nil {
 		return errors.New("context must not be nil")
 	}
-	f.log.Debug("Starting")
 	f.ctx = ctx
-	f.interval.Start(f.ctx)
+	f.log.
+		WithFields(log.Fields{
+			"dataModels": f.dataModels,
+			"interval":   f.interval,
+		}).
+		Debug("Starting")
 	go f.broadcasterRoutine()
 	go f.contextCancelHandler()
 	return nil
@@ -160,6 +168,7 @@
 }
 
 func (f *Feed) broadcasterRoutine() {
+	f.interval.Start(f.ctx)
 	for {
 		select {
 		case <-f.ctx.Done():
@@ -187,15 +196,6 @@
 					}
 					f.log.
 						WithError(err).
-<<<<<<< HEAD
-=======
-						Error("Unable to get data point")
-					continue
-				}
-				if err := point.Validate(); err != nil {
-					f.log.
-						WithError(err).
->>>>>>> 3e01f135
 						WithFields(point.LogFields()).
 						Error("Unable to broadcast data point, data point is invalid")
 					continue
