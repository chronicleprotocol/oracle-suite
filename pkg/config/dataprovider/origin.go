package dataprovider

import (
	"fmt"

	"github.com/hashicorp/hcl/v2"

	"github.com/chronicleprotocol/oracle-suite/pkg/datapoint/origin"
	utilHCL "github.com/chronicleprotocol/oracle-suite/pkg/util/hcl"
)

type configOrigin struct {
	// Name of the origin.
	Name string `hcl:"name,label"`

	// Type is the type of the origin.
	Type string `hcl:"type"`

	OriginConfig any // Handled by PostDecodeBlock method.

	// HCL fields:
	Content hcl.BodyContent `hcl:",content"`
	Remain  hcl.Body        `hcl:",remain"`
	Range   hcl.Range       `hcl:",range"`
}

// configOriginStatic is a configuration for the static origin.
type configOriginStatic struct{}

// configOriginTickGenericJQ is a configuration for the TickGenericJQ origin.
type configOriginTickGenericJQ struct {
	URL string `hcl:"url"` // Do not use config.URL because it encodes $ sign
	JQ  string `hcl:"jq"`
}

type configOriginIShares struct {
	URL string `hcl:"url"`
}

<<<<<<< HEAD
=======
type configBalancerContracts struct {
	EthereumClient    string            `hcl:"client,label"`
	ContractAddresses map[string]string `hcl:"addresses"`
	// `references` are optional, the key should be matched with `addresses` as the additional address.
	ReferenceAddresses map[string]string `hcl:"references,optional"`
}

type configOriginBalancer struct {
	// `addresses` are the pool addresses of WeightedPool2Tokens or MetaStablePool
	// `references` are used if the pool is MetaStablePool, key of mapping is the same key to `addresses` and
	// value should be the token0 address of pool.
	// If the pool is WeightedPool2Tokens, `references` should not contain the reference key of that pool.
	Contracts configBalancerContracts `hcl:"contracts,block"`
}

>>>>>>> aa1d6ee6
type configContracts struct {
	EthereumClient    string            `hcl:"client,label"`
	ContractAddresses map[string]string `hcl:"addresses"`
}

<<<<<<< HEAD
type configOriginUniswapV3 struct {
	Contracts configContracts `hcl:"contracts,block"`
}

type configOriginSushiswap struct {
=======
type configOriginCurve struct {
	Contracts configContracts `hcl:"contracts,block"`
}

type configOriginRocketPool struct {
	Contracts configContracts `hcl:"contracts,block"`
}

type configOriginWrappedStakedETH struct {
>>>>>>> aa1d6ee6
	Contracts configContracts `hcl:"contracts,block"`
}

// averageFromBlocks is a list of blocks distances from the latest blocks from
// which prices will be averaged.
var averageFromBlocks = []int64{0, 10, 20}

func (c *configOrigin) PostDecodeBlock(
	ctx *hcl.EvalContext,
	_ *hcl.BodySchema,
	_ *hcl.Block,
	_ *hcl.BodyContent) hcl.Diagnostics {

	var config any
	switch c.Type {
	case "static":
		config = &configOriginStatic{}
	case "tick_generic_jq":
		config = &configOriginTickGenericJQ{}
	case "balancerV2":
		config = &configOriginBalancer{}
	case "curve":
		config = &configOriginCurve{}
	case "ishares":
		config = &configOriginIShares{}
<<<<<<< HEAD
	case "sushiswap":
		config = &configOriginSushiswap{}
	case "uniswapV3":
		config = &configOriginUniswapV3{}
=======
	case "rocketpool":
		config = &configOriginRocketPool{}
	case "wsteth":
		config = &configOriginWrappedStakedETH{}
>>>>>>> aa1d6ee6
	default:
		return hcl.Diagnostics{{
			Severity: hcl.DiagError,
			Summary:  "Validation error",
			Detail:   fmt.Sprintf("Unknown origin: %s", c.Type),
			Subject:  c.Range.Ptr(),
		}}
	}
	if diags := utilHCL.Decode(ctx, c.Remain, config); diags.HasErrors() {
		return diags
	}
	c.OriginConfig = config
	return nil
}

func (c *configOrigin) configureOrigin(d Dependencies) (origin.Origin, error) {
	switch o := c.OriginConfig.(type) {
	case *configOriginStatic:
		return origin.NewStatic(), nil
	case *configOriginTickGenericJQ:
		origin, err := origin.NewTickGenericJQ(origin.TickGenericJQConfig{
			URL:     o.URL,
			Query:   o.JQ,
			Headers: nil,
			Client:  d.HTTPClient,
			Logger:  d.Logger,
		})
		if err != nil {
			return nil, &hcl.Diagnostic{
				Severity: hcl.DiagError,
				Summary:  "Runtime error",
				Detail:   fmt.Sprintf("Failed to create jq origin: %s", err),
<<<<<<< HEAD
=======
				Subject:  c.Range.Ptr(),
			}
		}
		return origin, nil
	case *configOriginBalancer:
		origin, err := origin.NewBalancerV2(origin.BalancerV2Config{
			Client:             d.Clients[o.Contracts.EthereumClient],
			ContractAddresses:  o.Contracts.ContractAddresses,
			ReferenceAddresses: o.Contracts.ReferenceAddresses,
			Blocks:             averageFromBlocks,
			Logger:             d.Logger,
		})
		if err != nil {
			return nil, &hcl.Diagnostic{
				Severity: hcl.DiagError,
				Summary:  "Runtime error",
				Detail:   fmt.Sprintf("Failed to create balancer origin: %s", err),
				Subject:  c.Range.Ptr(),
			}
		}
		return origin, nil
	case *configOriginCurve:
		origin, err := origin.NewCurve(origin.CurveConfig{
			Client:            d.Clients[o.Contracts.EthereumClient],
			ContractAddresses: o.Contracts.ContractAddresses,
			Blocks:            averageFromBlocks,
			Logger:            d.Logger,
		})
		if err != nil {
			return nil, &hcl.Diagnostic{
				Severity: hcl.DiagError,
				Summary:  "Runtime error",
				Detail:   fmt.Sprintf("Failed to create curve origin: %s", err),
>>>>>>> aa1d6ee6
				Subject:  c.Range.Ptr(),
			}
		}
		return origin, nil
	case *configOriginIShares:
		origin, err := origin.NewIShares(origin.ISharesConfig{
			URL:     o.URL,
			Headers: nil,
			Client:  d.HTTPClient,
			Logger:  d.Logger,
		})
		if err != nil {
			return nil, &hcl.Diagnostic{
				Severity: hcl.DiagError,
				Summary:  "Runtime error",
				Detail:   fmt.Sprintf("Failed to create ishares origin: %s", err),
				Subject:  c.Range.Ptr(),
			}
		}
		return origin, nil
<<<<<<< HEAD
	case *configOriginSushiswap:
		origin, err := origin.NewSushiswap(origin.SushiswapConfig{
=======
	case *configOriginRocketPool:
		origin, err := origin.NewRocketPool(origin.RocketPoolConfig{
>>>>>>> aa1d6ee6
			Client:            d.Clients[o.Contracts.EthereumClient],
			ContractAddresses: o.Contracts.ContractAddresses,
			Blocks:            averageFromBlocks,
			Logger:            d.Logger,
		})
		if err != nil {
			return nil, &hcl.Diagnostic{
				Severity: hcl.DiagError,
				Summary:  "Runtime error",
<<<<<<< HEAD
				Detail:   fmt.Sprintf("Failed to create sushiswap origin: %s", err),
=======
				Detail:   fmt.Sprintf("Failed to create rocketpool origin: %s", err),
>>>>>>> aa1d6ee6
				Subject:  c.Range.Ptr(),
			}
		}
		return origin, nil
<<<<<<< HEAD
	case *configOriginUniswapV3:
		origin, err := origin.NewUniswapV3(origin.UniswapV3Config{
=======
	case *configOriginWrappedStakedETH:
		origin, err := origin.NewWrappedStakedETH(origin.WrappedStakedETHConfig{
>>>>>>> aa1d6ee6
			Client:            d.Clients[o.Contracts.EthereumClient],
			ContractAddresses: o.Contracts.ContractAddresses,
			Blocks:            averageFromBlocks,
			Logger:            d.Logger,
		})
		if err != nil {
			return nil, &hcl.Diagnostic{
				Severity: hcl.DiagError,
				Summary:  "Runtime error",
<<<<<<< HEAD
				Detail:   fmt.Sprintf("Failed to create uniswap v3 origin: %s", err),
=======
				Detail:   fmt.Sprintf("Failed to create wsteth v3 origin: %s", err),
>>>>>>> aa1d6ee6
				Subject:  c.Range.Ptr(),
			}
		}
		return origin, nil
	}
	return nil, fmt.Errorf("unknown origin %s", c.Type)
}<|MERGE_RESOLUTION|>--- conflicted
+++ resolved
@@ -37,8 +37,6 @@
 	URL string `hcl:"url"`
 }
 
-<<<<<<< HEAD
-=======
 type configBalancerContracts struct {
 	EthereumClient    string            `hcl:"client,label"`
 	ContractAddresses map[string]string `hcl:"addresses"`
@@ -54,29 +52,28 @@
 	Contracts configBalancerContracts `hcl:"contracts,block"`
 }
 
->>>>>>> aa1d6ee6
 type configContracts struct {
 	EthereumClient    string            `hcl:"client,label"`
 	ContractAddresses map[string]string `hcl:"addresses"`
 }
 
-<<<<<<< HEAD
+type configOriginCurve struct {
+	Contracts configContracts `hcl:"contracts,block"`
+}
+
+type configOriginRocketPool struct {
+	Contracts configContracts `hcl:"contracts,block"`
+}
+
+type configOriginSushiswap struct {
+	Contracts configContracts `hcl:"contracts,block"`
+}
+
 type configOriginUniswapV3 struct {
 	Contracts configContracts `hcl:"contracts,block"`
 }
 
-type configOriginSushiswap struct {
-=======
-type configOriginCurve struct {
-	Contracts configContracts `hcl:"contracts,block"`
-}
-
-type configOriginRocketPool struct {
-	Contracts configContracts `hcl:"contracts,block"`
-}
-
 type configOriginWrappedStakedETH struct {
->>>>>>> aa1d6ee6
 	Contracts configContracts `hcl:"contracts,block"`
 }
 
@@ -102,17 +99,14 @@
 		config = &configOriginCurve{}
 	case "ishares":
 		config = &configOriginIShares{}
-<<<<<<< HEAD
+	case "rocketpool":
+		config = &configOriginRocketPool{}
 	case "sushiswap":
 		config = &configOriginSushiswap{}
 	case "uniswapV3":
 		config = &configOriginUniswapV3{}
-=======
-	case "rocketpool":
-		config = &configOriginRocketPool{}
 	case "wsteth":
 		config = &configOriginWrappedStakedETH{}
->>>>>>> aa1d6ee6
 	default:
 		return hcl.Diagnostics{{
 			Severity: hcl.DiagError,
@@ -145,8 +139,6 @@
 				Severity: hcl.DiagError,
 				Summary:  "Runtime error",
 				Detail:   fmt.Sprintf("Failed to create jq origin: %s", err),
-<<<<<<< HEAD
-=======
 				Subject:  c.Range.Ptr(),
 			}
 		}
@@ -180,7 +172,6 @@
 				Severity: hcl.DiagError,
 				Summary:  "Runtime error",
 				Detail:   fmt.Sprintf("Failed to create curve origin: %s", err),
->>>>>>> aa1d6ee6
 				Subject:  c.Range.Ptr(),
 			}
 		}
@@ -201,52 +192,66 @@
 			}
 		}
 		return origin, nil
-<<<<<<< HEAD
+	case *configOriginRocketPool:
+		origin, err := origin.NewRocketPool(origin.RocketPoolConfig{
+			Client:            d.Clients[o.Contracts.EthereumClient],
+			ContractAddresses: o.Contracts.ContractAddresses,
+			Blocks:            averageFromBlocks,
+			Logger:            d.Logger,
+		})
+		if err != nil {
+			return nil, &hcl.Diagnostic{
+				Severity: hcl.DiagError,
+				Summary:  "Runtime error",
+				Detail:   fmt.Sprintf("Failed to create rocketpool origin: %s", err),
+				Subject:  c.Range.Ptr(),
+			}
+		}
+		return origin, nil
 	case *configOriginSushiswap:
 		origin, err := origin.NewSushiswap(origin.SushiswapConfig{
-=======
-	case *configOriginRocketPool:
-		origin, err := origin.NewRocketPool(origin.RocketPoolConfig{
->>>>>>> aa1d6ee6
-			Client:            d.Clients[o.Contracts.EthereumClient],
-			ContractAddresses: o.Contracts.ContractAddresses,
-			Blocks:            averageFromBlocks,
-			Logger:            d.Logger,
-		})
-		if err != nil {
-			return nil, &hcl.Diagnostic{
-				Severity: hcl.DiagError,
-				Summary:  "Runtime error",
-<<<<<<< HEAD
+			Client:            d.Clients[o.Contracts.EthereumClient],
+			ContractAddresses: o.Contracts.ContractAddresses,
+			Blocks:            averageFromBlocks,
+			Logger:            d.Logger,
+		})
+		if err != nil {
+			return nil, &hcl.Diagnostic{
+				Severity: hcl.DiagError,
+				Summary:  "Runtime error",
 				Detail:   fmt.Sprintf("Failed to create sushiswap origin: %s", err),
-=======
-				Detail:   fmt.Sprintf("Failed to create rocketpool origin: %s", err),
->>>>>>> aa1d6ee6
-				Subject:  c.Range.Ptr(),
-			}
-		}
-		return origin, nil
-<<<<<<< HEAD
+				Subject:  c.Range.Ptr(),
+			}
+		}
+		return origin, nil
 	case *configOriginUniswapV3:
 		origin, err := origin.NewUniswapV3(origin.UniswapV3Config{
-=======
+			Client:            d.Clients[o.Contracts.EthereumClient],
+			ContractAddresses: o.Contracts.ContractAddresses,
+			Blocks:            averageFromBlocks,
+			Logger:            d.Logger,
+		})
+		if err != nil {
+			return nil, &hcl.Diagnostic{
+				Severity: hcl.DiagError,
+				Summary:  "Runtime error",
+				Detail:   fmt.Sprintf("Failed to create uniswap v3 origin: %s", err),
+				Subject:  c.Range.Ptr(),
+			}
+		}
+		return origin, nil
 	case *configOriginWrappedStakedETH:
 		origin, err := origin.NewWrappedStakedETH(origin.WrappedStakedETHConfig{
->>>>>>> aa1d6ee6
-			Client:            d.Clients[o.Contracts.EthereumClient],
-			ContractAddresses: o.Contracts.ContractAddresses,
-			Blocks:            averageFromBlocks,
-			Logger:            d.Logger,
-		})
-		if err != nil {
-			return nil, &hcl.Diagnostic{
-				Severity: hcl.DiagError,
-				Summary:  "Runtime error",
-<<<<<<< HEAD
-				Detail:   fmt.Sprintf("Failed to create uniswap v3 origin: %s", err),
-=======
+			Client:            d.Clients[o.Contracts.EthereumClient],
+			ContractAddresses: o.Contracts.ContractAddresses,
+			Blocks:            averageFromBlocks,
+			Logger:            d.Logger,
+		})
+		if err != nil {
+			return nil, &hcl.Diagnostic{
+				Severity: hcl.DiagError,
+				Summary:  "Runtime error",
 				Detail:   fmt.Sprintf("Failed to create wsteth v3 origin: %s", err),
->>>>>>> aa1d6ee6
 				Subject:  c.Range.Ptr(),
 			}
 		}
