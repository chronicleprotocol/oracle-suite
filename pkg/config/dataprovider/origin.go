--- conflicted
+++ resolved
@@ -33,7 +33,10 @@
 	JQ  string `hcl:"jq"`
 }
 
-<<<<<<< HEAD
+type configOriginIShares struct {
+	URL string `hcl:"url"`
+}
+
 type configContracts struct {
 	EthereumClient    string            `hcl:"client,label"`
 	ContractAddresses map[string]string `hcl:"addresses"`
@@ -47,12 +50,6 @@
 // which prices will be averaged.
 var averageFromBlocks = []int64{0, 10, 20}
 
-=======
-type configOriginIShares struct {
-	URL string `hcl:"url"`
-}
-
->>>>>>> 9b56b97f
 func (c *configOrigin) PostDecodeBlock(
 	ctx *hcl.EvalContext,
 	_ *hcl.BodySchema,
@@ -65,13 +62,10 @@
 		config = &configOriginStatic{}
 	case "tick_generic_jq":
 		config = &configOriginTickGenericJQ{}
-<<<<<<< HEAD
+	case "ishares":
+		config = &configOriginIShares{}
 	case "rocketpool":
 		config = &configOriginRocketPool{}
-=======
-	case "ishares":
-		config = &configOriginIShares{}
->>>>>>> 9b56b97f
 	default:
 		return hcl.Diagnostics{{
 			Severity: hcl.DiagError,
@@ -108,6 +102,22 @@
 			}
 		}
 		return origin, nil
+	case *configOriginIShares:
+		origin, err := origin.NewIShares(origin.ISharesConfig{
+			URL:     o.URL,
+			Headers: nil,
+			Client:  d.HTTPClient,
+			Logger:  d.Logger,
+		})
+		if err != nil {
+			return nil, &hcl.Diagnostic{
+				Severity: hcl.DiagError,
+				Summary:  "Runtime error",
+				Detail:   fmt.Sprintf("Failed to create origin: %s", err),
+				Subject:  c.Range.Ptr(),
+			}
+		}
+		return origin, nil
 	case *configOriginRocketPool:
 		origin, err := origin.NewRocketPool(origin.RocketPoolConfig{
 			Client:            d.Clients[o.Contracts.EthereumClient],
@@ -124,22 +134,6 @@
 			}
 		}
 		return origin, nil
-	case *configOriginIShares:
-		origin, err := origin.NewIShares(origin.ISharesConfig{
-			URL:     o.URL,
-			Headers: nil,
-			Client:  d.HTTPClient,
-			Logger:  d.Logger,
-		})
-		if err != nil {
-			return nil, &hcl.Diagnostic{
-				Severity: hcl.DiagError,
-				Summary:  "Runtime error",
-				Detail:   fmt.Sprintf("Failed to create origin: %s", err),
-				Subject:  c.Range.Ptr(),
-			}
-		}
-		return origin, nil
 	}
 	return nil, fmt.Errorf("unknown origin %s", c.Type)
 }