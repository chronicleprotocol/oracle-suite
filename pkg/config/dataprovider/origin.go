--- conflicted
+++ resolved
@@ -69,14 +69,13 @@
 	Contracts configBalancerContracts `hcl:"contracts,block"`
 }
 
-<<<<<<< HEAD
+type configOriginComposableBalancerV2 struct {
+	Contracts configContracts `hcl:"contracts,block"`
+}
+
 type configOriginWeightedBalancerV2 struct {
 	// `addresses` are the pool addresses of WeightedPool, `references` are not used
-	Contracts configBalancerContracts `hcl:"contracts,block"`
-=======
-type configOriginComposableBalancerV2 struct {
-	Contracts configContracts `hcl:"contracts,block"`
->>>>>>> 9721a115
+	Contracts configContracts `hcl:"contracts,block"`
 }
 
 type configCurveContracts struct {
@@ -142,13 +141,10 @@
 		config = &configOriginTickGenericJQ{}
 	case "balancerV2":
 		config = &configOriginBalancerV2{}
-<<<<<<< HEAD
+	case "composable_balancerV2":
+		config = &configOriginComposableBalancerV2{}
 	case "weighted_balancerV2":
 		config = &configOriginWeightedBalancerV2{}
-=======
-	case "composable_balancerV2":
-		config = &configOriginComposableBalancerV2{}
->>>>>>> 9721a115
 	case "curve":
 		config = &configOriginCurve{}
 	case "dsr":
@@ -224,28 +220,36 @@
 			}
 		}
 		return origin, nil
-<<<<<<< HEAD
+
+	case *configOriginComposableBalancerV2:
+		origin, err := origin.NewComposableBalancerV2(origin.ComposableBalancerV2Config{
+			Client:            d.Clients[o.Contracts.EthereumClient],
+			ContractAddresses: o.Contracts.ContractAddresses,
+			Blocks:            averageFromBlocks,
+			Logger:            d.Logger,
+		})
+		if err != nil {
+			return nil, &hcl.Diagnostic{
+				Severity: hcl.DiagError,
+				Summary:  "Runtime error",
+				Detail:   fmt.Sprintf("Failed to create composable balancer origin: %s", err),
+				Subject:  c.Range.Ptr(),
+			}
+		}
+		return origin, nil
 	case *configOriginWeightedBalancerV2:
 		origin, err := origin.NewWeightedBalancerV2(origin.WeightedBalancerV2Config{
-=======
-
-	case *configOriginComposableBalancerV2:
-		origin, err := origin.NewComposableBalancerV2(origin.ComposableBalancerV2Config{
->>>>>>> 9721a115
-			Client:            d.Clients[o.Contracts.EthereumClient],
-			ContractAddresses: o.Contracts.ContractAddresses,
-			Blocks:            averageFromBlocks,
-			Logger:            d.Logger,
-		})
-		if err != nil {
-			return nil, &hcl.Diagnostic{
-				Severity: hcl.DiagError,
-				Summary:  "Runtime error",
-<<<<<<< HEAD
+
+			Client:            d.Clients[o.Contracts.EthereumClient],
+			ContractAddresses: o.Contracts.ContractAddresses,
+			Blocks:            averageFromBlocks,
+			Logger:            d.Logger,
+		})
+		if err != nil {
+			return nil, &hcl.Diagnostic{
+				Severity: hcl.DiagError,
+				Summary:  "Runtime error",
 				Detail:   fmt.Sprintf("Failed to create weighted balancer origin: %s", err),
-=======
-				Detail:   fmt.Sprintf("Failed to create composable balancer origin: %s", err),
->>>>>>> 9721a115
 				Subject:  c.Range.Ptr(),
 			}
 		}
