package dataprovider

import (
	"fmt"
	"time"

	"github.com/hashicorp/hcl/v2"
	"github.com/zclconf/go-cty/cty"

	"github.com/chronicleprotocol/oracle-suite/pkg/datapoint/graph"
	"github.com/chronicleprotocol/oracle-suite/pkg/datapoint/origin"
	"github.com/chronicleprotocol/oracle-suite/pkg/datapoint/value"
	utilHCL "github.com/chronicleprotocol/oracle-suite/pkg/util/hcl"
)

const (
	defaultFreshnessThreshold = time.Minute
	defaultExpiryThreshold    = time.Minute * 5
)

type configDataModel struct {
	// Name of the data model.
	Name string `hcl:"name,label"`

	configNode
}

// configDynamicNode is an interface that is implemented by node types that
// can be used in a price model.
type configDynamicNode interface {
	buildGraph(origins map[string]origin.Origin, roots map[string]graph.Node) ([]graph.Node, error)
	hclRange() hcl.Range
}

type configNode struct {
	Nodes []configDynamicNode // Handled by PostDecodeBlock method.

	// HCL fields:
	Remain  hcl.Body        `hcl:",remain"`
	Range   hcl.Range       `hcl:",range"`
	Content hcl.BodyContent `hcl:",content"`
}

// configNodeOrigin is a configuration for an Origin node.
type configNodeOrigin struct {
	Origin string `hcl:"origin,label"`

	configNode

	Query              cty.Value `hcl:"query"`
	FreshnessThreshold int       `hcl:"freshness_threshold,optional"`
	ExpiryThreshold    int       `hcl:"expiry_threshold,optional"`
}

// configNodeReference is a configuration for a Reference node.
type configNodeReference struct {
	configNode

	DataModel string `hcl:"data_model"`
}

// configNodeInvert is a configuration for an Invert node.
type configNodeInvert struct {
	configNode
}

// configNodeAlias is a configuration for an Alias node.
type configNodeAlias struct {
	Pair value.Pair `hcl:"pair,label"`

	configNode
}

// configNodeIndirect is a configuration for an Indirect node.
type configNodeIndirect struct {
	configNode
}

// configNodeMedian is a configuration for a Median node.
type configNodeMedian struct {
	configNode

	MinValues int `hcl:"min_values"`
}

// DeviationCircuitBreaker is a configuration for a DeviationCircuitBreaker node.
type DeviationCircuitBreaker struct {
	configNode

	Threshold float64 `hcl:"threshold"`
}

func (c *configDataModel) configureDataModel(
	origins map[string]origin.Origin,
	roots map[string]graph.Node,
) (graph.Node, error) {

	nodes, err := c.buildGraph(origins, roots)
	if err != nil {
		return nil, err
	}
	if len(nodes) != 1 {
		return nil, &hcl.Diagnostic{
			Severity: hcl.DiagError,
			Summary:  "Validation error",
			Detail:   "Data model must have exactly one root node",
			Subject:  c.Range.Ptr(),
		}
	}
	return nodes[0], nil
}

var nodeSchema = &hcl.BodySchema{
	Blocks: []hcl.BlockHeaderSchema{
		{Type: "origin", LabelNames: []string{"origin"}},
		{Type: "reference", LabelNames: []string{}},
		{Type: "invert", LabelNames: []string{}},
		{Type: "alias", LabelNames: []string{"pair"}},
		{Type: "indirect", LabelNames: []string{}},
		{Type: "median", LabelNames: []string{}},
		{Type: "deviation_circuit_breaker", LabelNames: []string{}},
	},
}

func (c *configNode) PostDecodeBlock(
	ctx *hcl.EvalContext,
	_ *hcl.BodySchema,
	_ *hcl.Block,
	_ *hcl.BodyContent) hcl.Diagnostics {

	content, diags := c.Remain.Content(nodeSchema)
	if diags.HasErrors() {
		return diags
	}
	var node configDynamicNode
	for _, block := range content.Blocks {
		switch block.Type {
		case "origin":
			node = &configNodeOrigin{}
		case "reference":
			node = &configNodeReference{}
		case "invert":
			node = &configNodeInvert{}
		case "alias":
			node = &configNodeAlias{}
		case "indirect":
			node = &configNodeIndirect{}
		case "median":
			node = &configNodeMedian{}
		case "deviation_circuit_breaker":
			node = &DeviationCircuitBreaker{}
		}
		if diags := utilHCL.DecodeBlock(ctx, block, node); diags.HasErrors() {
			return diags
		}
		c.Nodes = append(c.Nodes, node)
	}
	return nil
}

func (c *configNode) hclRange() hcl.Range {
	return c.Range
}

func (c *configNode) buildGraph(origins map[string]origin.Origin, roots map[string]graph.Node) ([]graph.Node, error) {
	nodes := make([]graph.Node, len(c.Nodes))
	for i, node := range c.Nodes {
		var err error
		nodes[i], err = buildNode(node, origins, roots)
		if err != nil {
			return nil, err
		}
		childNodes, err := node.buildGraph(origins, roots)
		if err != nil {
			return nil, err
		}
		if err := nodes[i].AddNodes(childNodes...); err != nil {
			return nil, &hcl.Diagnostic{
				Severity: hcl.DiagError,
				Summary:  "Validation error",
				Detail:   err.Error(),
				Subject:  node.hclRange().Ptr(),
			}
		}
	}
	return nodes, nil
}

// buildNode returns a graph node based on the given configuration.
func buildNode(
	node configDynamicNode,
	origins map[string]origin.Origin,
	roots map[string]graph.Node,
) (graph.Node, error) {

	switch node := node.(type) {
	case *configNodeOrigin:
		return buildOriginNode(node, origins)
	case *configNodeReference:
		return buildReferenceNode(node, roots)
	case *configNodeInvert:
		return graph.NewTickInvertNode(), nil
	case *configNodeAlias:
		return graph.NewTickAliasNode(node.Pair), nil
	case *configNodeIndirect:
		return graph.NewTickIndirectNode(), nil
	case *configNodeMedian:
		return graph.NewTickMedianNode(node.MinValues), nil
	case *DeviationCircuitBreaker:
		return graph.NewDevCircuitBreakerNode(), nil
	default:
		return nil, fmt.Errorf("unsupported node type")
	}
}

// buildOriginNode returns an Origin node based on the given configuration.
func buildOriginNode(node *configNodeOrigin, origins map[string]origin.Origin) (graph.Node, error) {
	// Validate the threshold values.
	freshnessThreshold := time.Duration(node.FreshnessThreshold)
	expiryThreshold := time.Duration(node.ExpiryThreshold)
	if freshnessThreshold == 0 {
		freshnessThreshold = defaultFreshnessThreshold
	}
	if expiryThreshold == 0 {
		expiryThreshold = defaultExpiryThreshold
	}
	if freshnessThreshold <= 0 {
		return nil, &hcl.Diagnostic{
			Severity: hcl.DiagError,
			Summary:  "Validation error",
			Detail:   "Freshness threshold must be greater than zero",
			Subject:  node.hclRange().Ptr(),
		}
	}
	if expiryThreshold <= 0 {
		return nil, &hcl.Diagnostic{
			Severity: hcl.DiagError,
			Summary:  "Validation error",
			Detail:   "Expiry threshold must be greater than zero",
			Subject:  node.hclRange().Ptr(),
		}
	}
	if freshnessThreshold > expiryThreshold {
		return nil, &hcl.Diagnostic{
			Severity: hcl.DiagError,
			Summary:  "Validation error",
			Detail:   "Freshness threshold must be less than expiry threshold",
			Subject:  node.hclRange().Ptr(),
		}
	}

	// Check if the origin is known.
	if _, ok := origins[node.Origin]; !ok {
		return nil, &hcl.Diagnostic{
			Severity: hcl.DiagError,
			Summary:  "Validation error",
			Detail:   fmt.Sprintf("Unknown origin: %s", node.Origin),
			Subject:  node.hclRange().Ptr(),
		}
	}

	// Parse the query value.
	var query any
	switch origins[node.Origin].(type) {
	case *origin.TickGenericJQ:
		pair, err := value.PairFromString(node.Query.AsString())
		if err != nil {
			return nil, &hcl.Diagnostic{
				Severity: hcl.DiagError,
				Summary:  "Validation error",
				Detail:   fmt.Sprintf("Invalid query: %s", err),
				Subject:  node.hclRange().Ptr(),
			}
		}
		query = pair
<<<<<<< HEAD
	case *origin.BalancerV2:
=======
	case *origin.IShares:
>>>>>>> 9b56b97f
		pair, err := value.PairFromString(node.Query.AsString())
		if err != nil {
			return nil, &hcl.Diagnostic{
				Severity: hcl.DiagError,
				Summary:  "Validation error",
				Detail:   fmt.Sprintf("Invalid query: %s", err),
				Subject:  node.hclRange().Ptr(),
			}
		}
		query = pair
	case *origin.Static:
		if node.Query.Type() != cty.Number {
			return nil, &hcl.Diagnostic{
				Severity: hcl.DiagError,
				Summary:  "Validation error",
				Detail:   "Query must be a number",
				Subject:  node.hclRange().Ptr(),
			}
		}
		query = node.Query.AsBigFloat()
	}

	// Create the node.
	return graph.NewOriginNode(
		node.Origin,
		query,
		freshnessThreshold,
		expiryThreshold,
	), nil
}

// buildReferenceNode returns a Reference node based on the given configuration.
func buildReferenceNode(node *configNodeReference, roots map[string]graph.Node) (graph.Node, error) {
	model, ok := roots[node.DataModel]
	if !ok {
		return nil, &hcl.Diagnostic{
			Severity: hcl.DiagError,
			Summary:  "Validation error",
			Detail:   fmt.Sprintf("Unknown data model: %s", node.DataModel),
			Subject:  node.hclRange().Ptr(),
		}
	}
	return model, nil
}<|MERGE_RESOLUTION|>--- conflicted
+++ resolved
@@ -273,11 +273,18 @@
 			}
 		}
 		query = pair
-<<<<<<< HEAD
 	case *origin.BalancerV2:
-=======
+		pair, err := value.PairFromString(node.Query.AsString())
+		if err != nil {
+			return nil, &hcl.Diagnostic{
+				Severity: hcl.DiagError,
+				Summary:  "Validation error",
+				Detail:   fmt.Sprintf("Invalid query: %s", err),
+				Subject:  node.hclRange().Ptr(),
+			}
+		}
+		query = pair
 	case *origin.IShares:
->>>>>>> 9b56b97f
 		pair, err := value.PairFromString(node.Query.AsString())
 		if err != nil {
 			return nil, &hcl.Diagnostic{
