package dataprovider

import (
	"fmt"
	"time"

	"github.com/hashicorp/hcl/v2"
	"github.com/zclconf/go-cty/cty"

	"github.com/chronicleprotocol/oracle-suite/pkg/datapoint/graph"
	"github.com/chronicleprotocol/oracle-suite/pkg/datapoint/origin"
	"github.com/chronicleprotocol/oracle-suite/pkg/datapoint/value"
	utilHCL "github.com/chronicleprotocol/oracle-suite/pkg/util/hcl"
)

const (
	defaultFreshnessThreshold = time.Minute
	defaultExpiryThreshold    = time.Minute * 5
)

type configDataModel struct {
	// Name of the data model.
	Name string `hcl:"name,label"`

	configNode
}

// configDynamicNode is an interface that is implemented by node types that
// can be used in a price model.
type configDynamicNode interface {
	buildGraph(origins map[string]origin.Origin, roots map[string]graph.Node) ([]graph.Node, error)
	hclRange() hcl.Range
}

type configNode struct {
	Nodes []configDynamicNode // Handled by PostDecodeBlock method.

	// HCL fields:
	Remain  hcl.Body        `hcl:",remain"`
	Range   hcl.Range       `hcl:",range"`
	Content hcl.BodyContent `hcl:",content"`
}

// configNodeOrigin is a configuration for an Origin node.
type configNodeOrigin struct {
	Origin string `hcl:"origin,label"`

	configNode

	Query              cty.Value `hcl:"query"`
	FreshnessThreshold int       `hcl:"freshness_threshold,optional"`
	ExpiryThreshold    int       `hcl:"expiry_threshold,optional"`
}

// configNodeReference is a configuration for a Reference node.
type configNodeReference struct {
	configNode

	DataModel string `hcl:"data_model"`
}

// configNodeInvert is a configuration for an Invert node.
type configNodeInvert struct {
	configNode
}

// configNodeAlias is a configuration for an Alias node.
type configNodeAlias struct {
	Pair value.Pair `hcl:"pair,label"`

	configNode
}

// configNodeIndirect is a configuration for an Indirect node.
type configNodeIndirect struct {
	configNode
}

// configNodeMedian is a configuration for a Median node.
type configNodeMedian struct {
	configNode

	MinValues int `hcl:"min_values"`
}

// DeviationCircuitBreaker is a configuration for a DeviationCircuitBreaker node.
type DeviationCircuitBreaker struct {
	configNode

	Threshold float64 `hcl:"threshold"`
}

func (c *configDataModel) configureDataModel(
	origins map[string]origin.Origin,
	roots map[string]graph.Node,
) (graph.Node, error) {

	nodes, err := c.buildGraph(origins, roots)
	if err != nil {
		return nil, err
	}
	if len(nodes) != 1 {
		return nil, &hcl.Diagnostic{
			Severity: hcl.DiagError,
			Summary:  "Validation error",
			Detail:   "Data model must have exactly one root node",
			Subject:  c.Range.Ptr(),
		}
	}
	return nodes[0], nil
}

var nodeSchema = &hcl.BodySchema{
	Blocks: []hcl.BlockHeaderSchema{
		{Type: "origin", LabelNames: []string{"origin"}},
		{Type: "reference", LabelNames: []string{}},
		{Type: "invert", LabelNames: []string{}},
		{Type: "alias", LabelNames: []string{"pair"}},
		{Type: "indirect", LabelNames: []string{}},
		{Type: "median", LabelNames: []string{}},
		{Type: "deviation_circuit_breaker", LabelNames: []string{}},
	},
}

func (c *configNode) PostDecodeBlock(
	ctx *hcl.EvalContext,
	_ *hcl.BodySchema,
	_ *hcl.Block,
	_ *hcl.BodyContent) hcl.Diagnostics {

	content, diags := c.Remain.Content(nodeSchema)
	if diags.HasErrors() {
		return diags
	}
	var node configDynamicNode
	for _, block := range content.Blocks {
		switch block.Type {
		case "origin":
			node = &configNodeOrigin{}
		case "reference":
			node = &configNodeReference{}
		case "invert":
			node = &configNodeInvert{}
		case "alias":
			node = &configNodeAlias{}
		case "indirect":
			node = &configNodeIndirect{}
		case "median":
			node = &configNodeMedian{}
		case "deviation_circuit_breaker":
			node = &DeviationCircuitBreaker{}
		}
		if diags := utilHCL.DecodeBlock(ctx, block, node); diags.HasErrors() {
			return diags
		}
		c.Nodes = append(c.Nodes, node)
	}
	return nil
}

func (c *configNode) hclRange() hcl.Range {
	return c.Range
}

func (c *configNode) buildGraph(origins map[string]origin.Origin, roots map[string]graph.Node) ([]graph.Node, error) {
	nodes := make([]graph.Node, len(c.Nodes))
	for i, node := range c.Nodes {
		var err error
		nodes[i], err = buildNode(node, origins, roots)
		if err != nil {
			return nil, err
		}
		childNodes, err := node.buildGraph(origins, roots)
		if err != nil {
			return nil, err
		}
		if err := nodes[i].AddNodes(childNodes...); err != nil {
			return nil, &hcl.Diagnostic{
				Severity: hcl.DiagError,
				Summary:  "Validation error",
				Detail:   err.Error(),
				Subject:  node.hclRange().Ptr(),
			}
		}
	}
	return nodes, nil
}

// buildNode returns a graph node based on the given configuration.
func buildNode(
	node configDynamicNode,
	origins map[string]origin.Origin,
	roots map[string]graph.Node,
) (graph.Node, error) {

	switch node := node.(type) {
	case *configNodeOrigin:
		return buildOriginNode(node, origins)
	case *configNodeReference:
		return buildReferenceNode(node, roots)
	case *configNodeInvert:
		return graph.NewTickInvertNode(), nil
	case *configNodeAlias:
		return graph.NewTickAliasNode(node.Pair), nil
	case *configNodeIndirect:
		return graph.NewTickIndirectNode(), nil
	case *configNodeMedian:
		return graph.NewTickMedianNode(node.MinValues), nil
	case *DeviationCircuitBreaker:
		return graph.NewDevCircuitBreakerNode(), nil
	default:
		return nil, fmt.Errorf("unsupported node type")
	}
}

// buildOriginNode returns an Origin node based on the given configuration.
func buildOriginNode(node *configNodeOrigin, origins map[string]origin.Origin) (graph.Node, error) {
	// Validate the threshold values.
	freshnessThreshold := time.Duration(node.FreshnessThreshold)
	expiryThreshold := time.Duration(node.ExpiryThreshold)
	if freshnessThreshold == 0 {
		freshnessThreshold = defaultFreshnessThreshold
	}
	if expiryThreshold == 0 {
		expiryThreshold = defaultExpiryThreshold
	}
	if freshnessThreshold <= 0 {
		return nil, &hcl.Diagnostic{
			Severity: hcl.DiagError,
			Summary:  "Validation error",
			Detail:   "Freshness threshold must be greater than zero",
			Subject:  node.hclRange().Ptr(),
		}
	}
	if expiryThreshold <= 0 {
		return nil, &hcl.Diagnostic{
			Severity: hcl.DiagError,
			Summary:  "Validation error",
			Detail:   "Expiry threshold must be greater than zero",
			Subject:  node.hclRange().Ptr(),
		}
	}
	if freshnessThreshold > expiryThreshold {
		return nil, &hcl.Diagnostic{
			Severity: hcl.DiagError,
			Summary:  "Validation error",
			Detail:   "Freshness threshold must be less than expiry threshold",
			Subject:  node.hclRange().Ptr(),
		}
	}

	// Check if the origin is known.
	if _, ok := origins[node.Origin]; !ok {
		return nil, &hcl.Diagnostic{
			Severity: hcl.DiagError,
			Summary:  "Validation error",
			Detail:   fmt.Sprintf("Unknown origin: %s", node.Origin),
			Subject:  node.hclRange().Ptr(),
		}
	}

	// Parse the query value.
	var query any
	switch origins[node.Origin].(type) {
	case *origin.TickGenericJQ:
		pair, err := value.PairFromString(node.Query.AsString())
		if err != nil {
			return nil, &hcl.Diagnostic{
				Severity: hcl.DiagError,
				Summary:  "Validation error",
				Detail:   fmt.Sprintf("Invalid query: %s", err),
				Subject:  node.hclRange().Ptr(),
			}
		}
		query = pair
	case *origin.BalancerV2:
		pair, err := value.PairFromString(node.Query.AsString())
		if err != nil {
			return nil, &hcl.Diagnostic{
				Severity: hcl.DiagError,
				Summary:  "Validation error",
				Detail:   fmt.Sprintf("Invalid query: %s", err),
				Subject:  node.hclRange().Ptr(),
			}
		}
		query = pair
	case *origin.Curve:
		pair, err := value.PairFromString(node.Query.AsString())
		if err != nil {
			return nil, &hcl.Diagnostic{
				Severity: hcl.DiagError,
				Summary:  "Validation error",
				Detail:   fmt.Sprintf("Invalid query: %s", err),
				Subject:  node.hclRange().Ptr(),
			}
		}
		query = pair
	case *origin.IShares:
		pair, err := value.PairFromString(node.Query.AsString())
		if err != nil {
			return nil, &hcl.Diagnostic{
				Severity: hcl.DiagError,
				Summary:  "Validation error",
				Detail:   fmt.Sprintf("Invalid query: %s", err),
				Subject:  node.hclRange().Ptr(),
			}
		}
		query = pair
<<<<<<< HEAD
	case *origin.WrappedStakedETH:
=======
	case *origin.RocketPool:
>>>>>>> 8b7b6e5c
		pair, err := value.PairFromString(node.Query.AsString())
		if err != nil {
			return nil, &hcl.Diagnostic{
				Severity: hcl.DiagError,
				Summary:  "Validation error",
				Detail:   fmt.Sprintf("Invalid query: %s", err),
				Subject:  node.hclRange().Ptr(),
			}
		}
		query = pair
	case *origin.Static:
		if node.Query.Type() != cty.Number {
			return nil, &hcl.Diagnostic{
				Severity: hcl.DiagError,
				Summary:  "Validation error",
				Detail:   "Query must be a number",
				Subject:  node.hclRange().Ptr(),
			}
		}
		query = node.Query.AsBigFloat()
	}

	// Create the node.
	return graph.NewOriginNode(
		node.Origin,
		query,
		freshnessThreshold,
		expiryThreshold,
	), nil
}

// buildReferenceNode returns a Reference node based on the given configuration.
func buildReferenceNode(node *configNodeReference, roots map[string]graph.Node) (graph.Node, error) {
	model, ok := roots[node.DataModel]
	if !ok {
		return nil, &hcl.Diagnostic{
			Severity: hcl.DiagError,
			Summary:  "Validation error",
			Detail:   fmt.Sprintf("Unknown data model: %s", node.DataModel),
			Subject:  node.hclRange().Ptr(),
		}
	}
	return model, nil
}<|MERGE_RESOLUTION|>--- conflicted
+++ resolved
@@ -306,11 +306,18 @@
 			}
 		}
 		query = pair
-<<<<<<< HEAD
+	case *origin.RocketPool:
+		pair, err := value.PairFromString(node.Query.AsString())
+		if err != nil {
+			return nil, &hcl.Diagnostic{
+				Severity: hcl.DiagError,
+				Summary:  "Validation error",
+				Detail:   fmt.Sprintf("Invalid query: %s", err),
+				Subject:  node.hclRange().Ptr(),
+			}
+		}
+		query = pair
 	case *origin.WrappedStakedETH:
-=======
-	case *origin.RocketPool:
->>>>>>> 8b7b6e5c
 		pair, err := value.PairFromString(node.Query.AsString())
 		if err != nil {
 			return nil, &hcl.Diagnostic{
