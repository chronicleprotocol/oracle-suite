ghost {
  ethereum_key = "default"
  interval     = 60
  data_models  = ["AAVE/USD", "ARB/USD", "AVAX/USD", "BNB/USD", "BTC/USD", "CRV/USD", "DAI/USD", "DSR/RATE", "ETH/BTC", "ETH/USD", "GNO/USD", "IBTA/USD", "LDO/USD", "LINK/USD", "MATIC/USD", "MKR/USD", "OP/USD", "RETH/USD", "SDAI/DAI", "SDAI/ETH", "SDAI/MATIC", "SNX/USD", "SOL/USD", "UNI/USD", "USDC/USD", "USDT/USD", "WBTC/USD", "WSTETH/USD", "YFI/USD", "WSTETH/ETH", "BTCUSD", "ETHUSD", "ETHBTC", "GNOUSD", "IBTAUSD", "LINKUSD", "MATICUSD", "MKRUSD", "RETHUSD", "WSTETHUSD", "YFIUSD", "FRAX/USD", "GNO/ETH", "MKR/ETH", "RETH/ETH", "SDAI/USD", "STETH/ETH", "STETH/USD", "XTZ/USD"]
}
gofer {
  origin "balancerV2" {
    type = "balancerV2"

    contracts "ethereum" {
      addresses = {
        "RETH/WETH"   = "0x1e19cf2d73a72ef1332c882f20534b6519be0276"
        "WETH/GNO"    = "0xf4c0dd9b82da36c07605df83c8a416f11724d88b"
        "WSTETH/WETH" = "0x32296969ef14eb0c6d29669c550d4a0449130230"
      }
      references = {
        "RETH/WETH"   = "0xae78736cd615f374d3085123a210448e74fc6393"
        "WSTETH/WETH" = "0x7f39c581f595b53c5cb19bd0b3f8da6c935e2ca0"
      }
    }
  }
<<<<<<< HEAD
  origin "weightedBalancerV2" {
    type = "weighted_balancerV2"

    contracts "ethereum" {
      addresses = {
        "WUSDM/WSTETH" = "0x54ca50ee86616379420cc56718e12566aa75abbe"
      }
      references = null
=======
  origin "composableBalancerV2" {
    type = "composable_balancerV2"

    contracts "ethereum" {
      addresses = {
        "GHO/LUSD" = "0x3fa8c89704e5d07565444009e5d9e624b40be813"
      }
>>>>>>> 9721a115
    }
  }
  origin "binance" {
    type = "tick_generic_jq"
    url  = "https://api.binance.com/api/v3/ticker/24hr"
    jq   = ".[] | select(.symbol == ($ucbase + $ucquote)) | {price: .lastPrice, volume: .volume, time: (.closeTime / 1000)}"
  }
  origin "bitfinex" {
    type = "tick_generic_jq"
    url  = "https://api-pub.bitfinex.com/v2/tickers?symbols=ALL"
    jq   = ".[] | select(.[0] == \"t\" + ($ucbase + $ucquote) or .[0] == \"t\" + ($ucbase + \":\" + $ucquote) ) | {price: .[7], time: now|round, volume: .[8]}"
  }
  origin "bitstamp" {
    type = "tick_generic_jq"
    url  = "https://www.bitstamp.net/api/v2/ticker/$${lcbase}$${lcquote}"
    jq   = "{price: .last, time: .timestamp, volume: .volume}"
  }
  origin "coinbase" {
    type = "tick_generic_jq"
    url  = "https://api.pro.coinbase.com/products/$${ucbase}-$${ucquote}/ticker"
    jq   = "{price: .price, time: .time, volume: .volume}"
  }
  origin "curve" {
    type = "curve"

    contracts "ethereum" {
      addresses = {
        "DAI/USDC/USDT" = "0xbebc44782c7db0a1a60cb6fe97d0b483032ff1c7"
        "ETH/STETH"     = "0xdc24316b9ae028f1497c275eb9192a3ea0f67022"
        "FRAX/USDC"     = "0xdcef968d416a41cdac0ed8702fac8128a64241a2"
        "RETH/WSTETH"   = "0x447ddd4960d9fdbf6af9a790560d0af76795cb08"
      }
      addresses2 = {
        "USDT/WBTC/WETH" = "0xd51a44d3fae010294c616388b506acda1bfaae46"
        "WETH/LDO"       = "0x9409280dc1e6d33ab7a8c6ec03e5763fb61772b5"
        "WETH/RETH"      = "0x0f3159811670c117c372428d4e69ac32325e4d0f"
        "WETH/YFI"       = "0xc26b89a667578ec7b3f11b2f98d6fd15c07c54ba"
      }
    }
  }
  origin "dsr" {
    type = "dsr"

    contracts "ethereum" {
      addresses = {
        "DSR/RATE" = "0x197e90f9fad81970ba7976f33cbd77088e5d7cf7"
      }
    }
  }
  origin "gemini" {
    type = "tick_generic_jq"
    url  = "https://api.gemini.com/v1/pubticker/$${lcbase}$${lcquote}"
    jq   = "{price: .last, time: (.volume.timestamp/1000), volume: .volume[$ucquote]|tonumber}"
  }
  origin "hitbtc" {
    type = "tick_generic_jq"
    url  = "https://api.hitbtc.com/api/2/public/ticker?symbols=$${ucbase}$${ucquote}"
    jq   = "{price: .[0].last|tonumber, time: .[0].timestamp|strptime(\"%Y-%m-%dT%H:%M:%S.%jZ\")|mktime, volume: .[0].volumeQuote|tonumber}"
  }
  origin "huobi" {
    type = "tick_generic_jq"
    url  = "https://api.huobi.pro/market/tickers"
    jq   = ".data[] | select(.symbol == ($lcbase+$lcquote)) | {price: .close, volume: .vol, time: now|round}"
  }
  origin "ishares" {
    type = "ishares"
    url  = "https://ishares.com/uk/individual/en/products/287340/ishares-treasury-bond-1-3yr-ucits-etf?switchLocale=y&siteEntryPassthrough=true"
  }
  origin "kraken" {
    type = "tick_generic_jq"
    url  = "https://api.kraken.com/0/public/Ticker?pair=$${ucbase}/$${ucquote}"
    jq   = "($ucbase + \"/\" + $ucquote) as $pair | {price: .result[$pair].c[0]|tonumber, time: now|round, volume: .result[$pair].v[0]|tonumber}"
  }
  origin "kucoin" {
    type = "tick_generic_jq"
    url  = "https://api.kucoin.com/api/v1/market/orderbook/level1?symbol=$${ucbase}-$${ucquote}"
    jq   = "{price: .data.price, time: (.data.time/1000)|round, volume: null}"
  }
  origin "okx" {
    type = "tick_generic_jq"
    url  = "https://www.okx.com/api/v5/market/ticker?instId=$${ucbase}-$${ucquote}&instType=SPOT"
    jq   = "{price: .data[0].last|tonumber, time: (.data[0].ts|tonumber/1000), volume: .data[0].vol24h|tonumber}"
  }
  origin "rocketpool" {
    type = "rocketpool"

    contracts "ethereum" {
      addresses = {
        "RETH/ETH" = "0xae78736cd615f374d3085123a210448e74fc6393"
      }
    }
  }
  origin "sdai" {
    type = "sdai"

    contracts "ethereum" {
      addresses = {
        "SDAI/DAI" = "0x83f20f44975d03b1b09e64809b757c47f942beea"
      }
    }
  }
  origin "sushiswap" {
    type = "sushiswap"

    contracts "ethereum" {
      addresses = {
        "DAI/WETH"  = "0xc3d03e4f041fd4cd388c549ee2a29a9e5075882f"
        "LINK/WETH" = "0xc40d16476380e4037e6b1a2594caf6a6cc8da967"
        "WBTC/WETH" = "0xceff51756c56ceffca006cd410b03ffc46dd3a58"
        "WETH/CRV"  = "0x58dc5a51fe44589beb22e8ce67720b5bc5378009"
        "YFI/WETH"  = "0x088ee5007c98a9677165d78dd2109ae4a3d04d0c"
      }
    }
  }
  origin "uniswapV2" {
    type = "uniswapV2"

    contracts "ethereum" {
      addresses = {
        "MKR/DAI"    = "0x517f9dd285e75b599234f7221227339478d0fcc8"
        "STETH/WETH" = "0x4028daac072e492d34a3afdbef0ba7e35d8b55c4"
        "YFI/WETH"   = "0x2fdbadf3c4d5a8666bc06645b8358ab803996e28"
      }
    }
  }
  origin "uniswapV3" {
    type = "uniswapV3"

    contracts "ethereum" {
      addresses = {
        "AAVE/WETH"   = "0x5ab53ee1d50eef2c1dd3d5402789cd27bb52c1bb"
        "ARB/WETH"    = "0x755e5a186f0469583bd2e80d1216e02ab88ec6ca"
        "DAI/FRAX"    = "0x97e7d56a0408570ba1a7852de36350f7713906ec"
        "DAI/USDC"    = "0x5777d92f208679db4b9778590fa3cab3ac9e2168"
        "FRAX/USDT"   = "0xc2a856c3aff2110c1171b8f942256d40e980c726"
        "GNO/WETH"    = "0xf56d08221b5942c428acc5de8f78489a97fc5599"
        "LDO/WETH"    = "0xa3f558aebaecaf0e11ca4b2199cc5ed341edfd74"
        "LINK/WETH"   = "0xa6cc3c2531fdaa6ae1a3ca84c2855806728693e8"
        "MATIC/WETH"  = "0x290a6a7460b308ee3f19023d2d00de604bcf5b42"
        "MKR/USDC"    = "0xc486ad2764d55c7dc033487d634195d6e4a6917e"
        "MKR/WETH"    = "0xe8c6c9227491c0a8156a0106a0204d881bb7e531"
        "UNI/WETH"    = "0x1d42064fc4beb5f8aaf85f4617ae8b3b5b8bd801"
        "USDC/SNX"    = "0x020c349a0541d76c16f501abc6b2e9c98adae892"
        "USDC/WETH"   = "0x88e6a0c2ddd26feeb64f039a2c41296fcb3f5640"
        "WBTC/WETH"   = "0x4585fe77225b41b697c938b018e2ac67ac5a20c0"
        "WETH/CRV"    = "0x919fa96e88d67499339577fa202345436bcdaf79"
        "WSTETH/WETH" = "0x109830a1aaad605bbf02a9dfa7b0b92ec2fb7daa"
        "YFI/WETH"    = "0x04916039b1f59d9745bf6e0a21f191d1e0a84287"
      }
    }
  }
  origin "upbit" {
    type = "tick_generic_jq"
    url  = "https://api.upbit.com/v1/ticker?markets=$${ucquote}-$${ucbase}"
    jq   = "{price: .[0].trade_price, time: (.[0].timestamp/1000), volume: .[0].acc_trade_volume_24h}"
  }
  origin "wsteth" {
    type = "wsteth"

    contracts "ethereum" {
      addresses = {
        "WSTETH/STETH" = "0x7f39c581f595b53c5cb19bd0b3f8da6c935e2ca0"
      }
    }
  }
  data_model "AAVE/USD" {
    median {
      min_values = 4

      indirect {
        origin "binance" { query = "AAVE/USDT" }
        reference { data_model = "USDT/USD" }
      }
      origin "coinbase" { query = "AAVE/USD" }
      indirect {
        origin "okx" { query = "AAVE/USDT" }
        reference { data_model = "USDT/USD" }
      }
      origin "kraken" { query = "AAVE/USD" }
      origin "bitstamp" { query = "AAVE/USD" }
      indirect {
        alias "AAVE/ETH" {
          origin "uniswapV3" { query = "AAVE/WETH" }
        }
        reference { data_model = "ETH/USD" }
      }
    }
  }
  data_model "ARB/USD" {
    median {
      min_values = 3

      indirect {
        origin "binance" { query = "ARB/USDT" }
        reference { data_model = "USDT/USD" }
      }
      origin "coinbase" { query = "ARB/USD" }
      origin "kraken" { query = "ARB/USD" }
      indirect {
        alias "ARB/ETH" {
          origin "uniswapV3" { query = "ARB/WETH" }
        }
        reference { data_model = "ETH/USD" }
      }
      indirect {
        origin "okx" { query = "ARB/USDT" }
        reference { data_model = "USDT/USD" }
      }
    }
  }
  data_model "AVAX/USD" {
    median {
      min_values = 3

      indirect {
        origin "binance" { query = "AVAX/USDT" }
        reference { data_model = "USDT/USD" }
      }
      origin "coinbase" { query = "AVAX/USD" }
      origin "kraken" { query = "AVAX/USD" }
      origin "bitstamp" { query = "AVAX/USD" }
      indirect {
        origin "kucoin" { query = "AVAX/USDT" }
        reference { data_model = "USDT/USD" }
      }
    }
  }
  data_model "BNB/USD" {
    median {
      min_values = 2

      indirect {
        origin "binance" { query = "BNB/USDT" }
        reference { data_model = "USDT/USD" }
      }
      indirect {
        origin "kucoin" { query = "BNB/USDT" }
        reference { data_model = "USDT/USD" }
      }
      indirect {
        origin "okx" { query = "BNB/USDT" }
        reference { data_model = "USDT/USD" }
      }
    }
  }
  data_model "BTC/USD" {
    median {
      min_values = 3

      origin "bitstamp" { query = "BTC/USD" }
      origin "coinbase" { query = "BTC/USD" }
      origin "gemini" { query = "BTC/USD" }
      origin "kraken" { query = "BTC/USD" }
    }
  }
  data_model "CRV/USD" {
    median {
      min_values = 3

      indirect {
        origin "binance" { query = "CRV/USDT" }
        reference { data_model = "USDT/USD" }
      }
      origin "coinbase" { query = "CRV/USD" }
      indirect {
        alias "CRV/ETH" {
          origin "uniswapV3" { query = "CRV/WETH" }
        }
        reference { data_model = "ETH/USD" }
      }
      origin "kraken" { query = "CRV/USD" }
      indirect {
        alias "ETH/CRV" {
          origin "sushiswap" { query = "WETH/CRV" }
        }
        reference { data_model = "ETH/USD" }
      }
      indirect {
        origin "okx" { query = "CRV/USDT" }
        reference { data_model = "USDT/USD" }
      }
    }
  }
  data_model "DAI/USD" {
    median {
      min_values = 5

      indirect {
        alias "DAI/USDC" {
          origin "uniswapV3" { query = "DAI/USDC" }
        }
        reference { data_model = "USDC/USD" }
      }
      indirect {
        origin "binance" { query = "USDT/DAI" }
        reference { data_model = "USDT/USD" }
      }
      origin "kraken" { query = "DAI/USD" }
      origin "coinbase" { query = "DAI/USD" }
      origin "gemini" { query = "DAI/USD" }
      indirect {
        origin "okx" { query = "ETH/DAI" }
        reference { data_model = "ETH/USD" }
      }
      indirect {
        alias "DAI/ETH" {
          origin "sushiswap" { query = "DAI/WETH" }
        }
        reference { data_model = "ETH/USD" }
      }
      indirect {
        origin "curve" { query = "DAI/USDT" }
        reference { data_model = "USDT/USD" }
      }
    }
  }
  data_model "DSR/RATE" {
    origin "dsr" { query = "DSR/RATE" }
  }
  data_model "ETH/BTC" {
    median {
      min_values = 3

      origin "binance" { query = "ETH/BTC" }
      origin "bitstamp" { query = "ETH/BTC" }
      origin "coinbase" { query = "ETH/BTC" }
      origin "gemini" { query = "ETH/BTC" }
      origin "kraken" { query = "ETH/BTC" }
    }
  }
  data_model "ETH/USD" {
    median {
      min_values = 3

      indirect {
        origin "binance" { query = "ETH/BTC" }
        reference { data_model = "BTC/USD" }
      }
      origin "bitstamp" { query = "ETH/USD" }
      origin "coinbase" { query = "ETH/USD" }
      origin "gemini" { query = "ETH/USD" }
      origin "kraken" { query = "ETH/USD" }
      indirect {
        alias "ETH/USDC" {
          origin "uniswapV3" { query = "WETH/USDC" }
        }
        reference { data_model = "USDC/USD" }
      }
    }
  }
  data_model "FRAX/USD" {
    median {
      min_values = 2

      indirect {
        origin "curve" { query = "FRAX/USDC" }
        reference { data_model = "USDC/USD" }
      }
      indirect {
        origin "uniswapV3" { query = "FRAX/USDT" }
        reference { data_model = "USDT/USD" }
      }
      indirect {
        origin "uniswapV3" { query = "DAI/FRAX" }
        reference { data_model = "DAI/USD" }
      }
    }
  }
  data_model "GNO/ETH" {
    indirect {
      reference { data_model = "GNO/USD" }
      reference { data_model = "ETH/USD" }
    }
  }
  data_model "GNO/USD" {
    median {
      min_values = 2

      indirect {
        alias "GNO/ETH" {
          origin "uniswapV3" { query = "GNO/WETH" }
        }
        reference { data_model = "ETH/USD" }
      }
      indirect {
        origin "binance" { query = "GNO/USDT" }
        reference { data_model = "USDT/USD" }
      }
      origin "coinbase" { query = "GNO/USD" }
      indirect {
        alias "GNO/ETH" {
          origin "balancerV2" { query = "GNO/WETH" }
        }
        reference { data_model = "ETH/USD" }
      }
    }
  }
  data_model "IBTA/USD" {
    origin "ishares" {
      query               = "IBTA/USD"
      freshness_threshold = 28800
      expiry_threshold    = 86400
    }
  }
  data_model "LDO/USD" {
    median {
      min_values = 4

      indirect {
        origin "binance" { query = "LDO/USDT" }
        reference { data_model = "USDT/USD" }
      }
      origin "coinbase" { query = "LDO/USD" }
      indirect {
        alias "LDO/ETH" {
          origin "uniswapV3" { query = "LDO/WETH" }
        }
        reference { data_model = "ETH/USD" }
      }
      origin "kraken" { query = "LDO/USD" }
      indirect {
        alias "LDO/ETH" {
          origin "curve" { query = "LDO/WETH" }
        }
        reference { data_model = "ETH/USD" }
      }
    }
  }
  data_model "LINK/USD" {
    median {
      min_values = 5

      indirect {
        origin "binance" { query = "LINK/USDT" }
        reference { data_model = "USDT/USD" }
      }
      origin "coinbase" { query = "LINK/USD" }
      indirect {
        alias "LINK/ETH" {
          origin "uniswapV3" { query = "LINK/WETH" }
        }
        reference { data_model = "ETH/USD" }
      }
      origin "kraken" { query = "LINK/USD" }
      origin "gemini" { query = "LINK/USD" }
      origin "bitstamp" { query = "LINK/USD" }
      indirect {
        alias "LINK/ETH" {
          origin "sushiswap" { query = "LINK/WETH" }
        }
        reference { data_model = "ETH/USD" }
      }
    }
  }
  data_model "MATIC/USD" {
    median {
      min_values = 3

      indirect {
        origin "binance" { query = "MATIC/USDT" }
        reference { data_model = "USDT/USD" }
      }
      origin "coinbase" { query = "MATIC/USD" }
      indirect {
        origin "kucoin" { query = "MATIC/USDT" }
        reference { data_model = "USDT/USD" }
      }
      origin "kraken" { query = "MATIC/USD" }
      indirect {
        alias "MATIC/ETH" {
          origin "uniswapV3" { query = "MATIC/WETH" }
        }
        reference { data_model = "ETH/USD" }
      }
    }
  }
  data_model "MKR/USD" {
    median {
      min_values = 3

      indirect {
        origin "binance" { query = "MKR/BTC" }
        reference { data_model = "BTC/USD" }
      }
      origin "bitstamp" { query = "MKR/USD" }
      origin "coinbase" { query = "MKR/USD" }
      origin "gemini" { query = "MKR/USD" }
      origin "kraken" { query = "MKR/USD" }
      indirect {
        alias "MKR/ETH" {
          origin "uniswapV3" { query = "MKR/WETH" }
        }
        reference { data_model = "ETH/USD" }
      }
      indirect {
        origin "uniswapV2" { query = "MKR/DAI" }
        reference { data_model = "DAI/USD" }
      }
    }
  }
  data_model "MKR/ETH" {
    median {
      min_values = 3

      indirect {
        origin "binance" { query = "MKR/BTC" }
        reference { data_model = "ETH/BTC" }
      }
      indirect {
        origin "bitstamp" { query = "MKR/USD" }
        reference { data_model = "ETH/USD" }
      }
      indirect {
        origin "coinbase" { query = "MKR/USD" }
        reference { data_model = "ETH/USD" }
      }
      indirect {
        origin "gemini" { query = "MKR/USD" }
        reference { data_model = "ETH/USD" }
      }
      indirect {
        origin "kraken" { query = "MKR/USD" }
        reference { data_model = "ETH/USD" }
      }
    }
  }
  data_model "OP/USD" {
    median {
      min_values = 2

      indirect {
        origin "binance" { query = "OP/USDT" }
        reference { data_model = "USDT/USD" }
      }
      origin "coinbase" { query = "OP/USD" }
      indirect {
        origin "okx" { query = "OP/USDT" }
        reference { data_model = "USDT/USD" }
      }
      indirect {
        origin "kucoin" { query = "OP/USDT" }
        reference { data_model = "USDT/USD" }
      }
    }
  }
  data_model "RETH/ETH" {
    median {
      min_values = 2

      alias "RETH/ETH" {
        origin "balancerV2" { query = "RETH/WETH" }
      }
      alias "RETH/ETH" {
        origin "curve" { query = "RETH/WETH" }
      }
      origin "rocketpool" { query = "RETH/ETH" }
    }
  }
  data_model "RETH/USD" {
    indirect {
      reference { data_model = "RETH/ETH" }
      reference { data_model = "ETH/USD" }
    }
  }
  data_model "SDAI/DAI" {
    origin "sdai" { query = "SDAI/DAI" }
  }
  data_model "SDAI/ETH" {
    indirect {
      reference { data_model = "SDAI/USD" }
      reference { data_model = "ETH/USD" }
    }
  }
  data_model "SDAI/MATIC" {
    indirect {
      reference { data_model = "SDAI/USD" }
      reference { data_model = "MATIC/USD" }
    }
  }
  data_model "SDAI/USD" {
    indirect {
      reference { data_model = "SDAI/DAI" }
      reference { data_model = "DAI/USD" }
    }
  }
  data_model "SNX/USD" {
    median {
      min_values = 3

      indirect {
        origin "binance" { query = "SNX/USDT" }
        reference { data_model = "USDT/USD" }
      }
      origin "coinbase" { query = "SNX/USD" }
      indirect {
        origin "uniswapV3" { query = "USDC/SNX" }
        reference { data_model = "USDC/USD" }
      }
      origin "kraken" { query = "SNX/USD" }
      indirect {
        origin "okx" { query = "SNX/USDT" }
        reference { data_model = "USDT/USD" }
      }
    }
  }
  data_model "SOL/USD" {
    median {
      min_values = 3

      indirect {
        origin "binance" { query = "SOL/USDT" }
        reference { data_model = "USDT/USD" }
      }
      origin "coinbase" { query = "SOL/USD" }
      origin "kraken" { query = "SOL/USD" }
      origin "gemini" { query = "SOL/USD" }
      indirect {
        origin "okx" { query = "SOL/USDT" }
        reference { data_model = "USDT/USD" }
      }
    }
  }
  data_model "STETH/ETH" {
    median {
      min_values = 2

      alias "STETH/ETH" {
        origin "uniswapV2" { query = "STETH/WETH" }
      }
      origin "curve" { query = "STETH/ETH" }
    }
  }
  data_model "STETH/USD" {
    median {
      min_values = 2

      indirect {
        alias "STETH/ETH" {
          origin "uniswapV2" { query = "STETH/WETH" }
        }
        reference { data_model = "ETH/USD" }
      }
      indirect {
        origin "curve" { query = "STETH/ETH" }
        reference { data_model = "ETH/USD" }
      }
      indirect {
        origin "okx" { query = "STETH/USDT" }
        reference { data_model = "USDT/USD" }
      }
    }
  }
  data_model "UNI/USD" {
    median {
      min_values = 4

      indirect {
        origin "binance" { query = "UNI/USDT" }
        reference { data_model = "USDT/USD" }
      }
      origin "coinbase" { query = "UNI/USD" }
      origin "kraken" { query = "UNI/USD" }
      origin "bitstamp" { query = "UNI/USD" }
      indirect {
        alias "UNI/ETH" {
          origin "uniswapV3" { query = "UNI/WETH" }
        }
        reference { data_model = "ETH/USD" }
      }
    }
  }
  data_model "USDC/USD" {
    median {
      min_values = 3

      indirect {
        origin "binance" { query = "BTC/USDC" }
        reference { data_model = "BTC/USD" }
      }
      origin "kraken" { query = "USDC/USD" }
      indirect {
        origin "curve" { query = "USDC/USDT" }
        reference { data_model = "USDT/USD" }
      }
      origin "bitstamp" { query = "USDC/USD" }
      origin "gemini" { query = "USDC/USD" }
    }
  }
  data_model "USDT/USD" {
    median {
      min_values = 3

      indirect {
        origin "binance" { query = "BTC/USDT" }
        reference { data_model = "BTC/USD" }
      }
      alias "USDT/USD" {
        origin "bitfinex" { query = "UST/USD" }
      }
      origin "coinbase" { query = "USDT/USD" }
      origin "kraken" { query = "USDT/USD" }
      indirect {
        origin "okx" { query = "BTC/USDT" }
        reference { data_model = "BTC/USD" }
      }
    }
  }
  data_model "WBTC/USD" {
    median {
      min_values = 3

      indirect {
        alias "WBTC/ETH" {
          origin "uniswapV3" { query = "WBTC/WETH" }
        }
        reference { data_model = "ETH/USD" }
      }
      indirect {
        origin "binance" { query = "WBTC/BTC" }
        reference { data_model = "BTC/USD" }
      }
      indirect {
        origin "curve" { query = "WBTC/USDT" }
        reference { data_model = "USDT/USD" }
      }
      origin "coinbase" { query = "WBTC/USD" }
      indirect {
        alias "WBTC/ETH" {
          origin "sushiswap" { query = "WBTC/WETH" }
        }
        reference { data_model = "ETH/USD" }
      }
    }
  }
  data_model "WSTETH/ETH" {
    median {
      min_values = 3

      alias "WSTETH/ETH" {
        origin "uniswapV3" { query = "WSTETH/WETH" }
      }
      alias "WSTETH/ETH" {
        origin "balancerV2" { query = "WSTETH/WETH" }
      }
      indirect {
        origin "curve" { query = "RETH/WSTETH" }
        reference { data_model = "RETH/ETH" }
      }
    }
  }
  data_model "WSTETH/USD" {
    indirect {
      reference { data_model = "WSTETH/ETH" }
      reference { data_model = "ETH/USD" }
    }
  }
  data_model "XTZ/USD" {
    median {
      min_values = 2

      indirect {
        origin "binance" { query = "XTZ/USDT" }
        reference { data_model = "USDT/USD" }
      }
      origin "coinbase" { query = "XTZ/USD" }
      origin "kraken" { query = "XTZ/USD" }
      indirect {
        origin "bitfinex" { query = "XTZ/BTC" }
        reference { data_model = "BTC/USD" }
      }
    }
  }
  data_model "YFI/USD" {
    median {
      min_values = 4

      indirect {
        origin "binance" { query = "YFI/USDT" }
        reference { data_model = "USDT/USD" }
      }
      origin "coinbase" { query = "YFI/USD" }
      indirect {
        alias "ETH/YFI" {
          origin "curve" { query = "WETH/YFI" }
        }
        reference { data_model = "ETH/USD" }
      }
      indirect {
        origin "okx" { query = "YFI/USDT" }
        reference { data_model = "USDT/USD" }
      }
      indirect {
        alias "YFI/ETH" {
          origin "sushiswap" { query = "YFI/WETH" }
        }
        reference { data_model = "ETH/USD" }
      }
      indirect {
        alias "YFI/ETH" {
          origin "uniswapV2" { query = "YFI/WETH" }
        }
        reference { data_model = "ETH/USD" }
      }
    }
  }
  data_model "BTCUSD" {
    reference { data_model = "BTC/USD" }
  }
  data_model "ETHUSD" {
    reference { data_model = "ETH/USD" }
  }
  data_model "ETHBTC" {
    reference { data_model = "ETH/BTC" }
  }
  data_model "GNOUSD" {
    reference { data_model = "GNO/USD" }
  }
  data_model "IBTAUSD" {
    reference { data_model = "IBTA/USD" }
  }
  data_model "LINKUSD" {
    reference { data_model = "LINK/USD" }
  }
  data_model "MATICUSD" {
    reference { data_model = "MATIC/USD" }
  }
  data_model "MKRUSD" {
    reference { data_model = "MKR/USD" }
  }
  data_model "RETHUSD" {
    reference { data_model = "RETH/USD" }
  }
  data_model "WSTETHUSD" {
    reference { data_model = "WSTETH/USD" }
  }
  data_model "YFIUSD" {
    reference { data_model = "YFI/USD" }
  }
}
ethereum {
  rand_keys = ["default"]

  client "ethereum" {
    rpc_urls     = ["https://eth.public-rpc.com"]
    ethereum_key = "default"
    chain_id     = 1
  }
}
transport {
  libp2p {
    feeds              = ["0x0c4fc7d66b7b6c684488c1f218caa18d4082da18", "0x5c01f0f08e54b85f4cab8c6a03c9425196fe66dd", "0x75fbd0aace74fb05ef0f6c0ac63d26071eb750c9", "0xc50df8b5dcb701abc0d6d1c7c99e6602171abbc4"]
    listen_addrs       = ["/ip4/0.0.0.0/tcp/8000"]
    bootstrap_addrs    = ["/dns/spire-bootstrap1.staging.chroniclelabs.io/tcp/8000/p2p/12D3KooWHoSyTgntm77sXShoeX9uNkqKNMhHxKtskaHqnA54SrSG", "/ip4/178.128.141.30/tcp/8000/p2p/12D3KooWLaMPReGaxFc6Z7BKWTxZRbxt3ievW8Np7fpA6y774W9T"]
    direct_peers_addrs = []
    blocked_addrs      = []
    ethereum_key       = "default"
  }
}<|MERGE_RESOLUTION|>--- conflicted
+++ resolved
@@ -19,7 +19,15 @@
       }
     }
   }
-<<<<<<< HEAD
+  origin "composableBalancerV2" {
+    type = "composable_balancerV2"
+
+    contracts "ethereum" {
+      addresses = {
+        "GHO/LUSD" = "0x3fa8c89704e5d07565444009e5d9e624b40be813"
+      }
+    }
+  }
   origin "weightedBalancerV2" {
     type = "weighted_balancerV2"
 
@@ -27,16 +35,6 @@
       addresses = {
         "WUSDM/WSTETH" = "0x54ca50ee86616379420cc56718e12566aa75abbe"
       }
-      references = null
-=======
-  origin "composableBalancerV2" {
-    type = "composable_balancerV2"
-
-    contracts "ethereum" {
-      addresses = {
-        "GHO/LUSD" = "0x3fa8c89704e5d07565444009e5d9e624b40be813"
-      }
->>>>>>> 9721a115
     }
   }
   origin "binance" {
@@ -94,7 +92,7 @@
   origin "hitbtc" {
     type = "tick_generic_jq"
     url  = "https://api.hitbtc.com/api/2/public/ticker?symbols=$${ucbase}$${ucquote}"
-    jq   = "{price: .[0].last|tonumber, time: .[0].timestamp|strptime(\"%Y-%m-%dT%H:%M:%S.%jZ\")|mktime, volume: .[0].volumeQuote|tonumber}"
+    jq   = "{price: .[0].last|tonumber, time: .[0].timestamp|strptime(\"%Y-%m-%dT%H:%M:%S.%fZ\")|mktime, volume: .[0].volumeQuote|tonumber}"
   }
   origin "huobi" {
     type = "tick_generic_jq"
