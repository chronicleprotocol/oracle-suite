--- conflicted
+++ resolved
@@ -73,7 +73,6 @@
         "ETH/ETHX"      = "0x59ab5a5b5d617e478a2479b0cad80da7e2831492"
         "ETH/STETH"     = "0xdc24316b9ae028f1497c275eb9192a3ea0f67022"
         "FRAX/USDC"     = "0xdcef968d416a41cdac0ed8702fac8128a64241a2"
-<<<<<<< HEAD
         "RETH/WSTETH"   = "0x447ddd4960d9fdbf6af9a790560d0af76795cb08"
         "USDC/CRVUSD"   = "0x4dece678ceceb27446b35c672dc7d61f30bad69e"
         "USDT/CRVUSD"   = "0x390f3595bca2df7d23783dfd126427cceb997bf4"
@@ -84,15 +83,7 @@
         "WETH/LDO"        = "0x9409280dc1e6d33ab7a8c6ec03e5763fb61772b5"
         "WETH/RETH"       = "0x0f3159811670c117c372428d4e69ac32325e4d0f"
         "WETH/YFI"        = "0xc26b89a667578ec7b3f11b2f98d6fd15c07c54ba"
-=======
-      }
-      addresses2 = {
-        "USDT/WBTC/WETH" = "0xd51a44d3fae010294c616388b506acda1bfaae46"
-        "WETH/LDO"       = "0x9409280dc1e6d33ab7a8c6ec03e5763fb61772b5"
-        "WETH/RETH"      = "0x0f3159811670c117c372428d4e69ac32325e4d0f"
-        "WETH/YFI"       = "0xc26b89a667578ec7b3f11b2f98d6fd15c07c54ba"
         "WSTETH/ETHX"    = "0x14756a5ed229265f86990e749285bdd39fe0334f"
->>>>>>> b1d4f923
       }
     }
   }
