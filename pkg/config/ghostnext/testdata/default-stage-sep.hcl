ghost {
  ethereum_key = "default"
  interval     = 60
  data_models  = ["AAVE/USD", "ARB/USD", "AVAX/USD", "BNB/USD", "BTC/USD", "CRV/USD", "DAI/USD", "DSR/RATE", "ETH/BTC", "ETH/USD", "GNO/USD", "IBTA/USD", "LDO/USD", "LINK/USD", "MATIC/USD", "MKR/USD", "OP/USD", "RETH/USD", "SDAI/DAI", "SDAI/ETH", "SDAI/MATIC", "SNX/USD", "SOL/USD", "UNI/USD", "USDC/USD", "USDT/USD", "WBTC/USD", "WSTETH/USD", "YFI/USD", "WSTETH/ETH", "BTCUSD", "ETHUSD", "ETHBTC", "GNOUSD", "IBTAUSD", "LINKUSD", "MATICUSD", "MKRUSD", "RETHUSD", "WSTETHUSD", "YFIUSD", "FRAX/USD", "GNO/ETH", "MKR/ETH", "RETH/ETH", "SDAI/USD", "STETH/ETH", "STETH/USD", "XTZ/USD"]
}
gofer {
  origin "balancerV2" {
    type = "balancerV2"

    contracts "ethereum" {
      addresses = {
        "RETH/WETH" = "0x1e19cf2d73a72ef1332c882f20534b6519be0276"
        "WETH/GNO"  = "0xf4c0dd9b82da36c07605df83c8a416f11724d88b"
      }
      references = {
        "RETH/WETH" = "0xae78736cd615f374d3085123a210448e74fc6393"
      }
    }
  }
  origin "composableBalancerV2" {
    type = "composable_balancerV2"

    contracts "ethereum" {
      addresses = {
        "GHO/LUSD"                    = "0x3fa8c89704e5d07565444009e5d9e624b40be813"
        "WSTETH/WSTETH_WETH_BPT/WETH" = "0x93d199263632a4ef4bb438f1feb99e57b4b5f0bd"
      }
    }
  }
  origin "weightedBalancerV2" {
    type = "weighted_balancerV2"

    contracts "ethereum" {
      addresses = {
        "SD/ETHX"      = "0x034e2d995b39a88ab9a532a9bf0deddac2c576ea"
        "WUSDM/WSTETH" = "0x54ca50ee86616379420cc56718e12566aa75abbe"
      }
    }
  }
  origin "binance" {
    type = "tick_generic_jq"
    url  = "https://api.binance.com/api/v3/ticker/24hr"
    jq   = ".[] | select(.symbol == ($ucbase + $ucquote)) | {price: .lastPrice, volume: .volume, time: (.closeTime / 1000)}"
  }
  origin "bitfinex" {
    type = "tick_generic_jq"
    url  = "https://api-pub.bitfinex.com/v2/tickers?symbols=ALL"
    jq   = ".[] | select(.[0] == \"t\" + ($ucbase + $ucquote) or .[0] == \"t\" + ($ucbase + \":\" + $ucquote) ) | {price: .[7], time: now|round, volume: .[8]}"
  }
  origin "bitstamp" {
    type = "tick_generic_jq"
    url  = "https://www.bitstamp.net/api/v2/ticker/$${lcbase}$${lcquote}"
    jq   = "{price: .last, time: .timestamp, volume: .volume}"
  }
  origin "bybit" {
    type = "tick_generic_jq"
    url  = "https://api.bybit.com/v5/market/tickers?category=spot&symbol=$${ucbase}$${ucquote}"
    jq   = "{price: .result.list[0].lastPrice|tonumber, volume: .result.list[0].volume24h|tonumber, time: (.time/1000)|round}"
  }
  origin "coinbase" {
    type = "tick_generic_jq"
    url  = "https://api.pro.coinbase.com/products/$${ucbase}-$${ucquote}/ticker"
    jq   = "{price: .price, time: .time, volume: .volume}"
  }
  origin "curve" {
    type = "curve"

    contracts "ethereum" {
      addresses = {
        "DAI/USDC/USDT" = "0xbebc44782c7db0a1a60cb6fe97d0b483032ff1c7"
        "ETH/ETHX"      = "0x59ab5a5b5d617e478a2479b0cad80da7e2831492"
        "ETH/STETH"     = "0xdc24316b9ae028f1497c275eb9192a3ea0f67022"
        "FRAX/USDC"     = "0xdcef968d416a41cdac0ed8702fac8128a64241a2"
      }
      addresses2 = {
        "USDT/WBTC/WETH" = "0xd51a44d3fae010294c616388b506acda1bfaae46"
        "WETH/LDO"       = "0x9409280dc1e6d33ab7a8c6ec03e5763fb61772b5"
        "WETH/RETH"      = "0x0f3159811670c117c372428d4e69ac32325e4d0f"
        "WETH/YFI"       = "0xc26b89a667578ec7b3f11b2f98d6fd15c07c54ba"
        "WSTETH/ETHX"    = "0x14756a5ed229265f86990e749285bdd39fe0334f"
      }
    }
  }
  origin "dsr" {
    type = "dsr"

    contracts "ethereum" {
      addresses = {
        "DSR/RATE" = "0x197e90f9fad81970ba7976f33cbd77088e5d7cf7"
      }
    }
  }
  origin "gate" {
    type = "tick_generic_jq"
    url  = "https://api.gateio.ws/api/v4/spot/tickers"
    jq   = ".[] | select(.currency_pair == ($ucbase + \"_\" + $ucquote)) | {price:.last, volume: null, time:now|round}"
  }
  origin "gemini" {
    type = "tick_generic_jq"
    url  = "https://api.gemini.com/v1/pubticker/$${lcbase}$${lcquote}"
    jq   = "{price: .last, time: (.volume.timestamp/1000), volume: .volume[$ucquote]|tonumber}"
  }
  origin "hitbtc" {
    type = "tick_generic_jq"
    url  = "https://api.hitbtc.com/api/2/public/ticker?symbols=$${ucbase}$${ucquote}"
    jq   = "{price: .[0].last|tonumber, time: .[0].timestamp|strptime(\"%Y-%m-%dT%H:%M:%S.%fZ\")|mktime, volume: .[0].volumeQuote|tonumber}"
  }
  origin "huobi" {
    type = "tick_generic_jq"
    url  = "https://api.huobi.pro/market/tickers"
    jq   = ".data[] | select(.symbol == ($lcbase+$lcquote)) | {price: .close, volume: .vol, time: now|round}"
  }
  origin "ishares" {
    type = "ishares"
    url  = "https://ishares.com/uk/individual/en/products/287340/ishares-treasury-bond-1-3yr-ucits-etf?switchLocale=y&siteEntryPassthrough=true"
  }
  origin "kraken" {
    type = "tick_generic_jq"
    url  = "https://api.kraken.com/0/public/Ticker?pair=$${ucbase}/$${ucquote}"
    jq   = "($ucbase + \"/\" + $ucquote) as $pair | {price: .result[$pair].c[0]|tonumber, time: now|round, volume: .result[$pair].v[0]|tonumber}"
  }
  origin "kucoin" {
    type = "tick_generic_jq"
    url  = "https://api.kucoin.com/api/v1/market/orderbook/level1?symbol=$${ucbase}-$${ucquote}"
    jq   = "{price: .data.price, time: (.data.time/1000)|round, volume: null}"
  }
  origin "lido_lst" {
    type = "lido_lst"

    contracts "ethereum" {
      addresses = {
        "STETH/ERC20" = "0xae7ab96520de3a18e5e111b5eaab095312d7fe84"
      }
    }
  }
  origin "okx" {
    type = "tick_generic_jq"
    url  = "https://www.okx.com/api/v5/market/ticker?instId=$${ucbase}-$${ucquote}&instType=SPOT"
    jq   = "{price: .data[0].last|tonumber, time: (.data[0].ts|tonumber/1000), volume: .data[0].vol24h|tonumber}"
  }
  origin "pancakeswapV3" {
    type = "uniswapV3"

    contracts "ethereum" {
      addresses = {
        "RETH/WETH"   = "0x2201d2400d30bfd8172104b4ad046d019ca4e7bd"
        "WSTETH/WETH" = "0x3a1b97fc25fa45832f588ed3bfb2a0f74ddbd4f8"
      }
    }
  }
  origin "rocketpool" {
    type = "rocketpool"

    contracts "ethereum" {
      addresses = {
        "RETH/ETH" = "0xae78736cd615f374d3085123a210448e74fc6393"
      }
    }
  }
  origin "sdai" {
    type = "sdai"

    contracts "ethereum" {
      addresses = {
        "SDAI/DAI" = "0x83f20f44975d03b1b09e64809b757c47f942beea"
      }
    }
  }
  origin "sushiswap" {
    type = "sushiswap"

    contracts "ethereum" {
      addresses = {
        "DAI/WETH"  = "0xc3d03e4f041fd4cd388c549ee2a29a9e5075882f"
        "LINK/WETH" = "0xc40d16476380e4037e6b1a2594caf6a6cc8da967"
        "WBTC/WETH" = "0xceff51756c56ceffca006cd410b03ffc46dd3a58"
        "WETH/CRV"  = "0x58dc5a51fe44589beb22e8ce67720b5bc5378009"
        "YFI/WETH"  = "0x088ee5007c98a9677165d78dd2109ae4a3d04d0c"
      }
    }
  }
  origin "uniswapV2" {
    type = "uniswapV2"

    contracts "ethereum" {
      addresses = {
        "MKR/DAI"    = "0x517f9dd285e75b599234f7221227339478d0fcc8"
        "STETH/WETH" = "0x4028daac072e492d34a3afdbef0ba7e35d8b55c4"
        "YFI/WETH"   = "0x2fdbadf3c4d5a8666bc06645b8358ab803996e28"
      }
    }
  }
  origin "uniswapV3" {
    type = "uniswapV3"

    contracts "ethereum" {
      addresses = {
        "AAVE/WETH"   = "0x5ab53ee1d50eef2c1dd3d5402789cd27bb52c1bb"
        "ARB/WETH"    = "0x755e5a186f0469583bd2e80d1216e02ab88ec6ca"
        "DAI/FRAX"    = "0x97e7d56a0408570ba1a7852de36350f7713906ec"
        "DAI/USDC"    = "0x5777d92f208679db4b9778590fa3cab3ac9e2168"
        "ETHX/WETH"   = "0x1b9669b12959ad51b01fabcf01eabdfadb82f578"
        "FRAX/USDT"   = "0xc2a856c3aff2110c1171b8f942256d40e980c726"
        "GNO/WETH"    = "0xf56d08221b5942c428acc5de8f78489a97fc5599"
        "LDO/WETH"    = "0xa3f558aebaecaf0e11ca4b2199cc5ed341edfd74"
        "LINK/WETH"   = "0xa6cc3c2531fdaa6ae1a3ca84c2855806728693e8"
        "MATIC/WETH"  = "0x290a6a7460b308ee3f19023d2d00de604bcf5b42"
        "MKR/USDC"    = "0xc486ad2764d55c7dc033487d634195d6e4a6917e"
        "MKR/WETH"    = "0xe8c6c9227491c0a8156a0106a0204d881bb7e531"
<<<<<<< HEAD
        "SD/USDC"     = "0xc72abb13b6bdfa64770cb5b1f57bebd36a91a29e"
=======
        "RETH/WETH"   = "0xa4e0faa58465a2d369aa21b3e42d43374c6f9613"
>>>>>>> 1637fe9f
        "UNI/WETH"    = "0x1d42064fc4beb5f8aaf85f4617ae8b3b5b8bd801"
        "USDC/SNX"    = "0x020c349a0541d76c16f501abc6b2e9c98adae892"
        "USDC/WETH"   = "0x88e6a0c2ddd26feeb64f039a2c41296fcb3f5640"
        "WBTC/WETH"   = "0x4585fe77225b41b697c938b018e2ac67ac5a20c0"
        "WETH/CRV"    = "0x919fa96e88d67499339577fa202345436bcdaf79"
        "WSTETH/WETH" = "0x109830a1aaad605bbf02a9dfa7b0b92ec2fb7daa"
        "YFI/WETH"    = "0x04916039b1f59d9745bf6e0a21f191d1e0a84287"
      }
    }
  }
  origin "upbit" {
    type = "tick_generic_jq"
    url  = "https://api.upbit.com/v1/ticker?markets=$${ucquote}-$${ucbase}"
    jq   = "{price: .[0].trade_price, time: (.[0].timestamp/1000), volume: .[0].acc_trade_volume_24h}"
  }
  origin "wsteth" {
    type = "wsteth"

    contracts "ethereum" {
      addresses = {
        "WSTETH/STETH" = "0x7f39c581f595b53c5cb19bd0b3f8da6c935e2ca0"
      }
    }
  }
  data_model "AAVE/USD" {
    median {
      min_values = 4

      indirect {
        origin "binance" { query = "AAVE/USDT" }
        reference { data_model = "USDT/USD" }
      }
      origin "coinbase" { query = "AAVE/USD" }
      indirect {
        origin "okx" { query = "AAVE/USDT" }
        reference { data_model = "USDT/USD" }
      }
      origin "kraken" { query = "AAVE/USD" }
      origin "bitstamp" { query = "AAVE/USD" }
      indirect {
        alias "AAVE/ETH" {
          origin "uniswapV3" { query = "AAVE/WETH" }
        }
        reference { data_model = "ETH/USD" }
      }
    }
  }
  data_model "ARB/USD" {
    median {
      min_values = 3

      indirect {
        origin "binance" { query = "ARB/USDT" }
        reference { data_model = "USDT/USD" }
      }
      origin "coinbase" { query = "ARB/USD" }
      origin "kraken" { query = "ARB/USD" }
      indirect {
        alias "ARB/ETH" {
          origin "uniswapV3" { query = "ARB/WETH" }
        }
        reference { data_model = "ETH/USD" }
      }
      indirect {
        origin "okx" { query = "ARB/USDT" }
        reference { data_model = "USDT/USD" }
      }
    }
  }
  data_model "AVAX/USD" {
    median {
      min_values = 3

      indirect {
        origin "binance" { query = "AVAX/USDT" }
        reference { data_model = "USDT/USD" }
      }
      origin "coinbase" { query = "AVAX/USD" }
      origin "kraken" { query = "AVAX/USD" }
      origin "bitstamp" { query = "AVAX/USD" }
      indirect {
        origin "kucoin" { query = "AVAX/USDT" }
        reference { data_model = "USDT/USD" }
      }
    }
  }
  data_model "BNB/USD" {
    median {
      min_values = 2

      indirect {
        origin "binance" { query = "BNB/USDT" }
        reference { data_model = "USDT/USD" }
      }
      indirect {
        origin "kucoin" { query = "BNB/USDT" }
        reference { data_model = "USDT/USD" }
      }
      indirect {
        origin "okx" { query = "BNB/USDT" }
        reference { data_model = "USDT/USD" }
      }
    }
  }
  data_model "BTC/USD" {
    median {
      min_values = 3

      origin "bitstamp" { query = "BTC/USD" }
      origin "coinbase" { query = "BTC/USD" }
      origin "gemini" { query = "BTC/USD" }
      origin "kraken" { query = "BTC/USD" }
    }
  }
  data_model "CRV/USD" {
    median {
      min_values = 3

      indirect {
        origin "binance" { query = "CRV/USDT" }
        reference { data_model = "USDT/USD" }
      }
      origin "coinbase" { query = "CRV/USD" }
      indirect {
        alias "CRV/ETH" {
          origin "uniswapV3" { query = "CRV/WETH" }
        }
        reference { data_model = "ETH/USD" }
      }
      origin "kraken" { query = "CRV/USD" }
      indirect {
        alias "ETH/CRV" {
          origin "sushiswap" { query = "WETH/CRV" }
        }
        reference { data_model = "ETH/USD" }
      }
      indirect {
        origin "okx" { query = "CRV/USDT" }
        reference { data_model = "USDT/USD" }
      }
    }
  }
  data_model "DAI/USD" {
    median {
      min_values = 5

      indirect {
        alias "DAI/USDC" {
          origin "uniswapV3" { query = "DAI/USDC" }
        }
        reference { data_model = "USDC/USD" }
      }
      indirect {
        origin "binance" { query = "USDT/DAI" }
        reference { data_model = "USDT/USD" }
      }
      origin "kraken" { query = "DAI/USD" }
      origin "coinbase" { query = "DAI/USD" }
      origin "gemini" { query = "DAI/USD" }
      indirect {
        origin "okx" { query = "ETH/DAI" }
        reference { data_model = "ETH/USD" }
      }
      indirect {
        alias "DAI/ETH" {
          origin "sushiswap" { query = "DAI/WETH" }
        }
        reference { data_model = "ETH/USD" }
      }
      indirect {
        origin "curve" { query = "DAI/USDT" }
        reference { data_model = "USDT/USD" }
      }
    }
  }
  data_model "DSR/RATE" {
    origin "dsr" { query = "DSR/RATE" }
  }
  data_model "ETH/BTC" {
    median {
      min_values = 3

      origin "binance" { query = "ETH/BTC" }
      origin "bitstamp" { query = "ETH/BTC" }
      origin "coinbase" { query = "ETH/BTC" }
      origin "gemini" { query = "ETH/BTC" }
      origin "kraken" { query = "ETH/BTC" }
    }
  }
  data_model "ETH/USD" {
    median {
      min_values = 3

      indirect {
        origin "binance" { query = "ETH/BTC" }
        reference { data_model = "BTC/USD" }
      }
      origin "bitstamp" { query = "ETH/USD" }
      origin "coinbase" { query = "ETH/USD" }
      origin "gemini" { query = "ETH/USD" }
      origin "kraken" { query = "ETH/USD" }
      indirect {
        alias "ETH/USDC" {
          origin "uniswapV3" { query = "WETH/USDC" }
        }
        reference { data_model = "USDC/USD" }
      }
    }
  }
  data_model "ETHX/USD" {
    median {
      min_values = 3

      indirect {
        origin "curve" { query = "WSTETH/ETHX" }
        reference { data_model = "WSTETH/USD" }
      }
      indirect {
        origin "curve" { query = "ETH/ETHX" }
        reference { data_model = "ETH/USD" }
      }
      indirect {
        alias "ETHX/ETH" {
          origin "uniswapV3" { query = "ETHX/WETH" }
        }
        reference { data_model = "ETH/USD" }
      }
      indirect {
        origin "weightedBalancerV2" { query = "SD/ETHX" }
        reference { data_model = "SD/USD" }
      }
    }
  }
  data_model "FRAX/USD" {
    median {
      min_values = 2

      indirect {
        origin "curve" { query = "FRAX/USDC" }
        reference { data_model = "USDC/USD" }
      }
      indirect {
        origin "uniswapV3" { query = "FRAX/USDT" }
        reference { data_model = "USDT/USD" }
      }
      indirect {
        origin "uniswapV3" { query = "DAI/FRAX" }
        reference { data_model = "DAI/USD" }
      }
    }
  }
  data_model "GNO/ETH" {
    indirect {
      reference { data_model = "GNO/USD" }
      reference { data_model = "ETH/USD" }
    }
  }
  data_model "GNO/USD" {
    median {
      min_values = 2

      indirect {
        alias "GNO/ETH" {
          origin "uniswapV3" { query = "GNO/WETH" }
        }
        reference { data_model = "ETH/USD" }
      }
      indirect {
        origin "binance" { query = "GNO/USDT" }
        reference { data_model = "USDT/USD" }
      }
      origin "coinbase" { query = "GNO/USD" }
      indirect {
        alias "GNO/ETH" {
          origin "balancerV2" { query = "GNO/WETH" }
        }
        reference { data_model = "ETH/USD" }
      }
    }
  }
  data_model "IBTA/USD" {
    origin "ishares" {
      query               = "IBTA/USD"
      freshness_threshold = 28800
      expiry_threshold    = 86400
    }
  }
  data_model "LDO/USD" {
    median {
      min_values = 4

      indirect {
        origin "binance" { query = "LDO/USDT" }
        reference { data_model = "USDT/USD" }
      }
      origin "coinbase" { query = "LDO/USD" }
      indirect {
        alias "LDO/ETH" {
          origin "uniswapV3" { query = "LDO/WETH" }
        }
        reference { data_model = "ETH/USD" }
      }
      origin "kraken" { query = "LDO/USD" }
      indirect {
        alias "LDO/ETH" {
          origin "curve" { query = "LDO/WETH" }
        }
        reference { data_model = "ETH/USD" }
      }
    }
  }
  data_model "LINK/USD" {
    median {
      min_values = 5

      indirect {
        origin "binance" { query = "LINK/USDT" }
        reference { data_model = "USDT/USD" }
      }
      origin "coinbase" { query = "LINK/USD" }
      indirect {
        alias "LINK/ETH" {
          origin "uniswapV3" { query = "LINK/WETH" }
        }
        reference { data_model = "ETH/USD" }
      }
      origin "kraken" { query = "LINK/USD" }
      origin "gemini" { query = "LINK/USD" }
      origin "bitstamp" { query = "LINK/USD" }
      indirect {
        alias "LINK/ETH" {
          origin "sushiswap" { query = "LINK/WETH" }
        }
        reference { data_model = "ETH/USD" }
      }
    }
  }
  data_model "MATIC/USD" {
    median {
      min_values = 3

      indirect {
        origin "binance" { query = "MATIC/USDT" }
        reference { data_model = "USDT/USD" }
      }
      origin "coinbase" { query = "MATIC/USD" }
      indirect {
        origin "kucoin" { query = "MATIC/USDT" }
        reference { data_model = "USDT/USD" }
      }
      origin "kraken" { query = "MATIC/USD" }
      indirect {
        alias "MATIC/ETH" {
          origin "uniswapV3" { query = "MATIC/WETH" }
        }
        reference { data_model = "ETH/USD" }
      }
    }
  }
  data_model "MKR/USD" {
    median {
      min_values = 3

      indirect {
        origin "binance" { query = "MKR/BTC" }
        reference { data_model = "BTC/USD" }
      }
      origin "bitstamp" { query = "MKR/USD" }
      origin "coinbase" { query = "MKR/USD" }
      origin "gemini" { query = "MKR/USD" }
      origin "kraken" { query = "MKR/USD" }
      indirect {
        alias "MKR/ETH" {
          origin "uniswapV3" { query = "MKR/WETH" }
        }
        reference { data_model = "ETH/USD" }
      }
      indirect {
        origin "uniswapV2" { query = "MKR/DAI" }
        reference { data_model = "DAI/USD" }
      }
    }
  }
  data_model "MKR/ETH" {
    median {
      min_values = 3

      indirect {
        origin "binance" { query = "MKR/BTC" }
        reference { data_model = "ETH/BTC" }
      }
      indirect {
        origin "bitstamp" { query = "MKR/USD" }
        reference { data_model = "ETH/USD" }
      }
      indirect {
        origin "coinbase" { query = "MKR/USD" }
        reference { data_model = "ETH/USD" }
      }
      indirect {
        origin "gemini" { query = "MKR/USD" }
        reference { data_model = "ETH/USD" }
      }
      indirect {
        origin "kraken" { query = "MKR/USD" }
        reference { data_model = "ETH/USD" }
      }
    }
  }
  data_model "OP/USD" {
    median {
      min_values = 2

      indirect {
        origin "binance" { query = "OP/USDT" }
        reference { data_model = "USDT/USD" }
      }
      origin "coinbase" { query = "OP/USD" }
      indirect {
        origin "okx" { query = "OP/USDT" }
        reference { data_model = "USDT/USD" }
      }
      indirect {
        origin "kucoin" { query = "OP/USDT" }
        reference { data_model = "USDT/USD" }
      }
    }
  }
  data_model "RETH/ETH" {
    median {
      min_values = 3

      alias "RETH/ETH" {
        origin "uniswapV3" { query = "RETH/WETH" }
      }
      alias "RETH/ETH" {
        origin "balancerV2" { query = "RETH/WETH" }
      }
      alias "RETH/ETH" {
        origin "pancakeswapV3" { query = "RETH/WETH" }
      }
      alias "RETH/ETH" {
        origin "curve" { query = "RETH/WETH" }
      }
      origin "rocketpool" { query = "RETH/ETH" }
    }
  }
  data_model "RETH/USD" {
    indirect {
      reference { data_model = "RETH/ETH" }
      reference { data_model = "ETH/USD" }
    }
  }
  data_model "SD/USD" {
    median {
      min_values = 3

      indirect {
        origin "gate" { query = "SD/USDT" }
        reference { data_model = "USDT/USD" }
      }
      indirect {
        origin "okx" { query = "SD/USDT" }
        reference { data_model = "USDT/USD" }
      }
      indirect {
        origin "bybit" { query = "SD/USDT" }
        reference { data_model = "USDT/USD" }
      }
      indirect {
        origin "uniswapV3" { query = "SD/USDC" }
        reference { data_model = "USDC/USD" }
      }
    }
  }
  data_model "SDAI/DAI" {
    origin "sdai" { query = "SDAI/DAI" }
  }
  data_model "SDAI/ETH" {
    indirect {
      reference { data_model = "SDAI/USD" }
      reference { data_model = "ETH/USD" }
    }
  }
  data_model "SDAI/MATIC" {
    indirect {
      reference { data_model = "SDAI/USD" }
      reference { data_model = "MATIC/USD" }
    }
  }
  data_model "SDAI/USD" {
    indirect {
      reference { data_model = "SDAI/DAI" }
      reference { data_model = "DAI/USD" }
    }
  }
  data_model "SNX/USD" {
    median {
      min_values = 3

      indirect {
        origin "binance" { query = "SNX/USDT" }
        reference { data_model = "USDT/USD" }
      }
      origin "coinbase" { query = "SNX/USD" }
      indirect {
        origin "uniswapV3" { query = "USDC/SNX" }
        reference { data_model = "USDC/USD" }
      }
      origin "kraken" { query = "SNX/USD" }
      indirect {
        origin "okx" { query = "SNX/USDT" }
        reference { data_model = "USDT/USD" }
      }
    }
  }
  data_model "SOL/USD" {
    median {
      min_values = 3

      indirect {
        origin "binance" { query = "SOL/USDT" }
        reference { data_model = "USDT/USD" }
      }
      origin "coinbase" { query = "SOL/USD" }
      origin "kraken" { query = "SOL/USD" }
      origin "gemini" { query = "SOL/USD" }
      indirect {
        origin "okx" { query = "SOL/USDT" }
        reference { data_model = "USDT/USD" }
      }
    }
  }
  data_model "STETH/ETH" {
    median {
      min_values = 2

      alias "STETH/ETH" {
        origin "uniswapV2" { query = "STETH/WETH" }
      }
      origin "curve" { query = "STETH/ETH" }
    }
  }
  data_model "STETH/USD" {
    median {
      min_values = 2

      indirect {
        alias "STETH/ETH" {
          origin "uniswapV2" { query = "STETH/WETH" }
        }
        reference { data_model = "ETH/USD" }
      }
      indirect {
        origin "curve" { query = "STETH/ETH" }
        reference { data_model = "ETH/USD" }
      }
      indirect {
        origin "okx" { query = "STETH/USDT" }
        reference { data_model = "USDT/USD" }
      }
    }
  }
  data_model "UNI/USD" {
    median {
      min_values = 4

      indirect {
        origin "binance" { query = "UNI/USDT" }
        reference { data_model = "USDT/USD" }
      }
      origin "coinbase" { query = "UNI/USD" }
      origin "kraken" { query = "UNI/USD" }
      origin "bitstamp" { query = "UNI/USD" }
      indirect {
        alias "UNI/ETH" {
          origin "uniswapV3" { query = "UNI/WETH" }
        }
        reference { data_model = "ETH/USD" }
      }
    }
  }
  data_model "USDC/USD" {
    median {
      min_values = 3

      indirect {
        origin "binance" { query = "BTC/USDC" }
        reference { data_model = "BTC/USD" }
      }
      origin "kraken" { query = "USDC/USD" }
      indirect {
        origin "curve" { query = "USDC/USDT" }
        reference { data_model = "USDT/USD" }
      }
      origin "bitstamp" { query = "USDC/USD" }
      origin "gemini" { query = "USDC/USD" }
    }
  }
  data_model "USDT/USD" {
    median {
      min_values = 3

      indirect {
        origin "binance" { query = "BTC/USDT" }
        reference { data_model = "BTC/USD" }
      }
      alias "USDT/USD" {
        origin "bitfinex" { query = "UST/USD" }
      }
      origin "coinbase" { query = "USDT/USD" }
      origin "kraken" { query = "USDT/USD" }
      indirect {
        origin "okx" { query = "BTC/USDT" }
        reference { data_model = "BTC/USD" }
      }
    }
  }
  data_model "WBTC/USD" {
    median {
      min_values = 3

      indirect {
        alias "WBTC/ETH" {
          origin "uniswapV3" { query = "WBTC/WETH" }
        }
        reference { data_model = "ETH/USD" }
      }
      indirect {
        origin "binance" { query = "WBTC/BTC" }
        reference { data_model = "BTC/USD" }
      }
      indirect {
        origin "curve" { query = "WBTC/USDT" }
        reference { data_model = "USDT/USD" }
      }
      origin "coinbase" { query = "WBTC/USD" }
      indirect {
        alias "WBTC/ETH" {
          origin "sushiswap" { query = "WBTC/WETH" }
        }
        reference { data_model = "ETH/USD" }
      }
    }
  }
  data_model "WSTETH/ETH" {
    median {
      min_values = 3

      alias "WSTETH/ETH" {
        origin "uniswapV3" { query = "WSTETH/WETH" }
      }
      alias "WSTETH/ETH" {
        origin "composableBalancerV2" { query = "WSTETH/WETH" }
      }
      indirect {
        origin "wsteth" { query = "WSTETH/STETH" }
        origin "curve" { query = "ETH/STETH" }
      }
      alias "WSTETH/ETH" {
        origin "pancakeswapV3" { query = "WSTETH/WETH" }
      }
    }
  }
  data_model "WSTETH/USD" {
    indirect {
      reference { data_model = "WSTETH/ETH" }
      reference { data_model = "ETH/USD" }
    }
  }
  data_model "XTZ/USD" {
    median {
      min_values = 2

      indirect {
        origin "binance" { query = "XTZ/USDT" }
        reference { data_model = "USDT/USD" }
      }
      origin "coinbase" { query = "XTZ/USD" }
      origin "kraken" { query = "XTZ/USD" }
      indirect {
        origin "bitfinex" { query = "XTZ/BTC" }
        reference { data_model = "BTC/USD" }
      }
    }
  }
  data_model "YFI/USD" {
    median {
      min_values = 4

      indirect {
        origin "binance" { query = "YFI/USDT" }
        reference { data_model = "USDT/USD" }
      }
      origin "coinbase" { query = "YFI/USD" }
      indirect {
        alias "ETH/YFI" {
          origin "curve" { query = "WETH/YFI" }
        }
        reference { data_model = "ETH/USD" }
      }
      indirect {
        origin "okx" { query = "YFI/USDT" }
        reference { data_model = "USDT/USD" }
      }
      indirect {
        alias "YFI/ETH" {
          origin "sushiswap" { query = "YFI/WETH" }
        }
        reference { data_model = "ETH/USD" }
      }
      indirect {
        alias "YFI/ETH" {
          origin "uniswapV2" { query = "YFI/WETH" }
        }
        reference { data_model = "ETH/USD" }
      }
    }
  }
  data_model "BTCUSD" {
    reference { data_model = "BTC/USD" }
  }
  data_model "ETHUSD" {
    reference { data_model = "ETH/USD" }
  }
  data_model "ETHBTC" {
    reference { data_model = "ETH/BTC" }
  }
  data_model "GNOUSD" {
    reference { data_model = "GNO/USD" }
  }
  data_model "IBTAUSD" {
    reference { data_model = "IBTA/USD" }
  }
  data_model "LINKUSD" {
    reference { data_model = "LINK/USD" }
  }
  data_model "MATICUSD" {
    reference { data_model = "MATIC/USD" }
  }
  data_model "MKRUSD" {
    reference { data_model = "MKR/USD" }
  }
  data_model "RETHUSD" {
    reference { data_model = "RETH/USD" }
  }
  data_model "WSTETHUSD" {
    reference { data_model = "WSTETH/USD" }
  }
  data_model "YFIUSD" {
    reference { data_model = "YFI/USD" }
  }
}
ethereum {
  rand_keys = ["default"]

  client "ethereum" {
    rpc_urls     = ["https://eth.public-rpc.com"]
    ethereum_key = "default"
    chain_id     = 1
  }
}
transport {
  libp2p {
    feeds              = ["0x0c4fc7d66b7b6c684488c1f218caa18d4082da18", "0x5c01f0f08e54b85f4cab8c6a03c9425196fe66dd", "0x75fbd0aace74fb05ef0f6c0ac63d26071eb750c9", "0xc50df8b5dcb701abc0d6d1c7c99e6602171abbc4"]
    listen_addrs       = ["/ip4/0.0.0.0/tcp/8000"]
    bootstrap_addrs    = ["/dns/spire-bootstrap1.staging.chroniclelabs.io/tcp/8000/p2p/12D3KooWHoSyTgntm77sXShoeX9uNkqKNMhHxKtskaHqnA54SrSG", "/ip4/178.128.141.30/tcp/8000/p2p/12D3KooWLaMPReGaxFc6Z7BKWTxZRbxt3ievW8Np7fpA6y774W9T"]
    direct_peers_addrs = []
    blocked_addrs      = []
    ethereum_key       = "default"
  }
}<|MERGE_RESOLUTION|>--- conflicted
+++ resolved
@@ -207,11 +207,8 @@
         "MATIC/WETH"  = "0x290a6a7460b308ee3f19023d2d00de604bcf5b42"
         "MKR/USDC"    = "0xc486ad2764d55c7dc033487d634195d6e4a6917e"
         "MKR/WETH"    = "0xe8c6c9227491c0a8156a0106a0204d881bb7e531"
-<<<<<<< HEAD
         "SD/USDC"     = "0xc72abb13b6bdfa64770cb5b1f57bebd36a91a29e"
-=======
         "RETH/WETH"   = "0xa4e0faa58465a2d369aa21b3e42d43374c6f9613"
->>>>>>> 1637fe9f
         "UNI/WETH"    = "0x1d42064fc4beb5f8aaf85f4617ae8b3b5b8bd801"
         "USDC/SNX"    = "0x020c349a0541d76c16f501abc6b2e9c98adae892"
         "USDC/WETH"   = "0x88e6a0c2ddd26feeb64f039a2c41296fcb3f5640"
