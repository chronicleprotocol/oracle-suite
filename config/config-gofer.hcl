--- conflicted
+++ resolved
@@ -70,7 +70,6 @@
         "ETH/STETH"     = "0xDC24316b9AE028F1497c275EB9192a3Ea0f67022",
         "DAI/USDC/USDT" = "0xbEbc44782C7dB0a1A60Cb6fe97d0b483032FF1C7",
         "FRAX/USDC"     = "0xDcEF968d416a41Cdac0ED8702fAC8128A64241A2",
-<<<<<<< HEAD
         "USDC/CRVUSD"   = "0x4DEcE678ceceb27446b35C672dC7d61F30bAD69E",
         "USDT/CRVUSD"   = "0x390f3595bCa2Df7d23783dFd126427CCeb997BF4",
         "CRVUSD/USDM"   = "0x2dabF79E16ceb92B651651f47b6E835C9DB5828A",
@@ -83,17 +82,8 @@
         "WETH/YFI"        = "0xC26b89A667578ec7b3f11b2F98d6Fd15C07C54ba",
         "WETH/RETH"       = "0x0f3159811670c117c372428D4E69AC32325e4D0F",
         "CRVUSD/WETH/CRV" = "0x4eBdF703948ddCEA3B11f675B4D1Fba9d2414A14"
-=======
         "ETH/ETHX"      = "0x59Ab5a5b5d617E478a2479B0cAD80DA7e2831492"
-      }
-      addresses2 = {
-        # uint256, cryptoswap
-        "WETH/LDO"       = "0x9409280DC1e6D33AB7A8C6EC03e5763FB61772B5",
-        "USDT/WBTC/WETH" = "0xD51a44d3FaE010294C616388b506AcdA1bfAAE46",
-        "WETH/YFI"       = "0xC26b89A667578ec7b3f11b2F98d6Fd15C07C54ba",
-        "WETH/RETH"      = "0x0f3159811670c117c372428D4E69AC32325e4D0F",
         "WSTETH/ETHX"    = "0x14756A5eD229265F86990e749285bDD39Fe0334F"
->>>>>>> b1d4f923
       }
     }
   }
@@ -245,13 +235,10 @@
         "DAI/FRAX"    = "0x97e7d56A0408570bA1a7852De36350f7713906ec",
         "WSTETH/WETH" = "0x109830a1AAaD605BbF02a9dFA7B0B92EC2FB7dAa",
         "MATIC/WETH"  = "0x290A6a7460B308ee3F19023D2D00dE604bcf5B42",
-<<<<<<< HEAD
-        "WUSDM/SDAI" = "0x330b0C153c57cbCa6538d143021954368Ca0969F"
-=======
+        "WUSDM/SDAI"  = "0x330b0C153c57cbCa6538d143021954368Ca0969F",
         "ETHX/WETH"   = "0x1b9669b12959Ad51B01FaBcF01EaBDFADB82f578",
         "SD/USDC"     = "0xc72AbB13B6BDfA64770cb5B1F57Bebd36a91A29E",
         "RETH/WETH"   = "0xa4e0faA58465A2D369aa21B3e42d43374c6F9613",
->>>>>>> b1d4f923
       }
     }
   }
